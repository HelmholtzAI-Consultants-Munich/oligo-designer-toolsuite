--- conflicted
+++ resolved
@@ -75,10 +75,6 @@
         - table at dir_out+"padlock_probes_order.yml" with final padlock probe sequences and detection oligo sequences
         
         """ 
-<<<<<<< HEAD
-
-=======
->>>>>>> df9a048c
         probeset_files = [f for f in os.listdir(self.dir_probesets) if f.startswith("ranked_probesets_")]
         genes = [f.split("_")[-1].split(".")[0] for f in probeset_files]
         probes_files = [f"probes_{gene_id}.txt" for gene_id in genes]
