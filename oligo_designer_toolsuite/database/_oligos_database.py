--- conflicted
+++ resolved
@@ -5,10 +5,7 @@
 import os
 import warnings
 import pandas as pd
-<<<<<<< HEAD
 import numpy as np
-=======
->>>>>>> dc7710e0
 
 from pathlib import Path
 from copy import copy, deepcopy
@@ -50,11 +47,6 @@
 
     files_Source, species, annotation_release and genome_assembly are set to 'unknown' if thay are not given as input.
 
-<<<<<<< HEAD
-    :param file_fasta: Path to the fasta file, if None it is only possible to read a database.
-    :type file_fasta: str
-=======
->>>>>>> dc7710e0
     :param oligo_length_min: Minimal length of oligo nucleotide.
     :type oligo_length_min: int
     :param write_regions_with_insufficient_oligos: write removed regions to file ``regions_with_insufficient_oligos.txt``, defaults to True
@@ -79,10 +71,6 @@
 
     def __init__(
         self,
-<<<<<<< HEAD
-        file_fasta: str,
-=======
->>>>>>> dc7710e0
         min_oligos_per_region: int = 0,
         write_regions_with_insufficient_oligos: bool = True,
         files_source: str = None,
@@ -93,17 +81,6 @@
         dir_output: str = "output",
     ):
         """Constructor"""
-<<<<<<< HEAD
-        self.file_fasta = file_fasta
-        if file_fasta is not None:
-            if os.path.exists(self.file_fasta):
-                if not check_fasta_format(self.file_fasta):
-                    raise ValueError("Fasta file has incorrect format!")
-            else:
-                raise ValueError("Fasta file does not exist!")
-
-=======
->>>>>>> dc7710e0
         self.min_oligos_per_region = min_oligos_per_region
         self.write_regions_with_insufficient_oligos = (
             write_regions_with_insufficient_oligos
@@ -201,10 +178,7 @@
 
     def create_database(
         self,
-<<<<<<< HEAD
-=======
         file_fasta: str,
->>>>>>> dc7710e0
         oligo_length_min: int,
         oligo_length_max: int,
         region_ids: list[str] = None,
@@ -215,11 +189,8 @@
         in the fasta file will be used. The database created is not written automatically to the disk,
         the ``save_oligo_database`` method has to be called separately.
 
-<<<<<<< HEAD
-=======
         :param file_fasta: Path to the fasta file, if None it is only possible to read a database.
         :type file_fasta: str
->>>>>>> dc7710e0
         :param oligo_length_min: Minimal length of oligo nucleotide.
         :type oligo_length_min: int
         :param oligo_length_max: Maximal length of oligo nucleotide.
@@ -227,13 +198,6 @@
         :param region_ids: List of regions for which the oligos should be generated, defaults to None
         :type region_ids: list of str, optional
         """
-<<<<<<< HEAD
-        if self.file_fasta is None:
-            raise RuntimeError("The Database class does not have any fasta file, if you want to create a database a fasta file needs to be given in input when initalizing the class.")
-        self.oligo_length_min = oligo_length_min
-        self.oligo_length_max = oligo_length_max
-        with open(self.file_fasta, "r") as handle:
-=======
         if os.path.exists(file_fasta):
             if not check_fasta_format(file_fasta):
                 raise ValueError("Fasta file has incorrect format!")
@@ -243,7 +207,6 @@
         self.oligo_length_min = oligo_length_min
         self.oligo_length_max = oligo_length_max
         with open(file_fasta, "r") as handle:
->>>>>>> dc7710e0
             sequences = list(SeqIO.parse(handle, "fasta"))
         region_sequences = {}
         for entry in sequences:
@@ -484,12 +447,8 @@
             # by subtracting 1. This needs to be done afterwards because on the minus strand the start has a
             # higher number than the end, which needs to be sorted and turned into 0-based index
             null_coordinates = False
-<<<<<<< HEAD
-            if coordinates["start"][0] is None: # teh header doesn't contain position information
-=======
             if coordinates["start"][0] is None:
                 # if the header doesn't contain position information
->>>>>>> dc7710e0
                 list_of_coordinates = [None for i in range(len(seq))]
                 null_coordinates = True
             else:
@@ -514,19 +473,6 @@
 
                     for i in range(number_oligos):
                         oligo = oligos[i]
-<<<<<<< HEAD
-                        if null_coordinates: # the header fo the fasta file is just the region name
-                            oligo_start = None
-                            oligo_end = None
-                            oligo_id = f"{region_id}_{i}"
-                        else:
-                            oligo_start_end = [
-                                list_of_coordinates[i],
-                                list_of_coordinates[(i + oligo_length - 1)],
-                            ]
-                            oligo_start_end.sort()
-                            oligo_start = oligo_start_end[0] - 1  # turn into 0-based index
-=======
                         oligo_start_end = [
                             list_of_coordinates[i],
                             list_of_coordinates[(i + oligo_length - 1)],
@@ -538,7 +484,6 @@
                             oligo_start_end.sort()
                             # turn into 0-based index
                             oligo_start = oligo_start_end[0] - 1
->>>>>>> dc7710e0
                             oligo_end = oligo_start_end[1]
                             oligo_id = f"{region_id}_{oligo_chrom}:{oligo_start}-{oligo_end}({oligo_strand})"
                         oligo_attributes = {
