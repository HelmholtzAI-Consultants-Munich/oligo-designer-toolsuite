--- conflicted
+++ resolved
@@ -10,11 +10,7 @@
 
 from oligo_designer_toolsuite._constants import _TYPES_SEQ
 from oligo_designer_toolsuite.database import OligoDatabase
-<<<<<<< HEAD
-from oligo_designer_toolsuite.utils import check_if_key_exists
-=======
 from oligo_designer_toolsuite.utils import check_if_key_exists, check_if_list
->>>>>>> a30d0691
 
 ############################################
 # Attrubite Calculation Class
@@ -805,10 +801,7 @@
         detect_oligo_length_min: int,
         detect_oligo_length_max: int,
         min_thymines: int,
-<<<<<<< HEAD
-=======
         region_ids: Union[str, List[str]] = None,
->>>>>>> a30d0691
     ):
         """Calculate and assign detection oligos for each oligo in the database.
 
@@ -823,22 +816,6 @@
         :type detect_oligo_length_max: int
         :param min_thymines: The minimum number of thymine bases required in the detection oligo.
         :type min_thymines: int
-<<<<<<< HEAD
-        :return: The updated oligo database with detection oligo sequences added to each oligo's attributes.
-        :rtype: OligoDatabase
-        """
-        for region_id, database_region in oligo_database.database.items():
-            for oligo_id, oligo_attributes in database_region.items():
-                if ("ligation_site" in oligo_attributes) and (oligo_attributes["ligation_site"]):
-                    detect_oligo_even, detect_oligo_long_left, detect_oligo_long_right = (
-                        self._calc_detect_oligo(
-                            sequence=oligo_attributes["oligo"],
-                            ligation_site=oligo_attributes["ligation_site"],
-                            detect_oligo_length_min=detect_oligo_length_min,
-                            detect_oligo_length_max=detect_oligo_length_max,
-                            min_thymines=min_thymines,
-                        )
-=======
         :param region_ids: The region IDs for which to calculate the detection oligo.
         :type region_ids: Union[str, List[str]]
         :return: The updated oligo database with detection oligo sequences added to each oligo's attributes.
@@ -863,7 +840,6 @@
                         detect_oligo_length_min=detect_oligo_length_min,
                         detect_oligo_length_max=detect_oligo_length_max,
                         min_thymines=min_thymines,
->>>>>>> a30d0691
                     )
                 else:
                     detect_oligo_even = detect_oligo_long_left = detect_oligo_long_right = None
