--- conflicted
+++ resolved
@@ -38,7 +38,6 @@
 
 
 class OligoDatabase:
-<<<<<<< HEAD
     """
     The `OligoDatabase` class provides a comprehensive framework for managing oligonucleotide data along with their associated attributes
     across various genomic regions. It supports loading, saving, filtering, and updating oligo data, ensuring efficient handling of large
@@ -61,8 +60,6 @@
     :param dir_output: Directory for saving outputs and cached files.
     :type dir_output: str
     """
-=======
->>>>>>> ccd58650
 
     def __init__(
         self,
@@ -119,7 +116,6 @@
         sequence_type: _TYPES_SEQ,
         region_ids: Union[str, List[str]] = None,
     ) -> None:
-<<<<<<< HEAD
         """
         Loads oligonucleotide data from one or more FASTA files into the database, optionally overwriting the existing database.
 
@@ -162,11 +158,6 @@
             :type file: str
             :return: None
             """
-=======
-
-        def _load_fasta_file(file: str) -> None:
-
->>>>>>> ccd58650
             if self.fasta_parser.check_fasta_format(file):
                 fasta_sequences = self.fasta_parser.read_fasta_sequences(file, region_ids)
 
@@ -250,7 +241,6 @@
         database_overwrite: bool,
         region_ids: Union[str, List[str]] = None,
     ) -> None:
-<<<<<<< HEAD
         """
         Loads oligonucleotide data from a tab-delimited table (TSV) file into the database, optionally overwriting the existing database.
 
@@ -268,8 +258,6 @@
         :param region_ids: List of region IDs to load. If None, all regions in the FASTA files are loaded, defaults to None.
         :type region_ids: Union[str, List[str]], optional
         """
-=======
->>>>>>> ccd58650
         # Check formatting
         region_ids = check_if_list(region_ids)
 
@@ -342,7 +330,6 @@
         database_overwrite: bool,
         region_ids: Union[str, List[str]] = None,
     ) -> None:
-<<<<<<< HEAD
         """
         Loads oligonucleotide data from a directory of pickled files into the database, optionally overwriting the existing database.
         Each file in the folder represents a region in the database and contains the region ID,
@@ -368,10 +355,6 @@
             :type file: str
             :return: None
             """
-=======
-
-        def _load_database_file(file: str) -> None:
->>>>>>> ccd58650
             # extract region ID from the file name and remove the extension
             with open(file, "rb") as handle:
                 content = pickle.load(handle)
@@ -433,7 +416,6 @@
         dir_database: str = "db_oligo",
         region_ids: Union[str, List[str]] = None,
     ) -> str:
-<<<<<<< HEAD
         """
         Saves the current database and associated oligosets as pickl files into a specified directory.
 
@@ -444,8 +426,6 @@
         :return: The directory path where the database was saved.
         :rtype: str
         """
-=======
->>>>>>> ccd58650
         # Check formatting
         region_ids = check_if_list(region_ids) if region_ids else self.database.keys()
 
@@ -475,7 +455,6 @@
         filename: str = "db_oligo",
         region_ids: Union[str, List[str]] = None,
     ) -> str:
-<<<<<<< HEAD
         """
         Writes the current database to a FASTA file. Associated sequence attributes can optionally be included in the sequence header.
 
@@ -490,8 +469,6 @@
         :return: The path to the saved FASTA file.
         :rtype: str
         """
-=======
->>>>>>> ccd58650
         # Check if sequence type is correct
         options = get_args(_TYPES_SEQ)
         assert (
@@ -528,7 +505,6 @@
         filename: str = "oligo_database_table",
         region_ids: list[str] = None,
     ) -> str:
-<<<<<<< HEAD
         """
         Writes the current database and selected attributes to a TSV table file,
         optionally flattening nested or list attributes to a unique set of values.
@@ -545,8 +521,6 @@
         :return: The path to the saved TSV file.
         :rtype: str
         """
-=======
->>>>>>> ccd58650
         # Check formatting
         region_ids = check_if_list(region_ids) if region_ids else self.database.keys()
         attributes = check_if_list(attributes)
@@ -590,7 +564,6 @@
         filename: str = "oligosets",
         region_ids: list[str] = None,
     ) -> str:
-<<<<<<< HEAD
         """
         Writes the current top n oligosets and selected attributes to a YAML file.
         The oligosets are sorted based on their scores in ascending or descending order.
@@ -609,9 +582,6 @@
         :return: Path to the saved YAML file.
         :rtype: str
         """
-=======
-
->>>>>>> ccd58650
         # Check formatting
         attributes = check_if_list(attributes)
         region_ids = check_if_list(region_ids) if region_ids else self.database.keys()
@@ -647,11 +617,8 @@
                     oligo_id_yaml = f"Oligo {oligo_idx + 1}"
                     yaml_dict[region_id][oligoset_id][oligo_id_yaml] = yaml_dict_oligo_entry
 
-<<<<<<< HEAD
         print(yaml_dict)
 
-=======
->>>>>>> ccd58650
         file_yaml = os.path.join(os.path.dirname(self.dir_output), f"{filename}.yml")
 
         with open(file_yaml, "w") as handle:
@@ -660,7 +627,6 @@
         return file_yaml
 
     def write_oligosets_to_table(
-<<<<<<< HEAD
         self, dir_output: str = "oligosets", region_ids: Union[str, List[str]] = None
     ) -> str:
         """
@@ -677,14 +643,6 @@
         region_ids = check_if_list(region_ids) if region_ids else self.database.keys()
 
         dir_oligosets = os.path.join(os.path.dirname(self.dir_output), dir_output)
-=======
-        self, foldername_out: str = "oligosets", region_ids: Union[str, List[str]] = None
-    ) -> str:
-        # Check formatting
-        region_ids = check_if_list(region_ids) if region_ids else self.database.keys()
-
-        dir_oligosets = os.path.join(os.path.dirname(self.dir_output), foldername_out)
->>>>>>> ccd58650
         Path(dir_oligosets).mkdir(parents=True, exist_ok=True)
 
         for region_id in self.oligosets.keys():
@@ -695,7 +653,6 @@
         return dir_oligosets
 
     def remove_regions_with_insufficient_oligos(self, pipeline_step: str) -> None:
-<<<<<<< HEAD
         """
         Removes regions from the database and oligoset collections if the number of oligos is less or equal to
         the specified minimum threshold (`min_oligos_per_region`). If the option `write_regions_with_insufficient_oligos`
@@ -705,9 +662,6 @@
         :type pipeline_step: str
         """
 
-=======
-
->>>>>>> ccd58650
         region_ids = list(self.database.keys())
         regions_to_remove = [
             region_id
@@ -734,15 +688,12 @@
     ############################################
 
     def get_oligoid_list(self) -> list[str]:
-<<<<<<< HEAD
         """
         Retrieves a list of all oligo IDs present in the database.
 
         :return: A list of oligo IDs from all regions in the database.
         :rtype: list[str]
         """
-=======
->>>>>>> ccd58650
         oligo_ids = [
             oligo_id for database_region in self.database.values() for oligo_id in database_region.keys()
         ]
@@ -750,7 +701,6 @@
         return oligo_ids
 
     def get_sequence_list(self, sequence_type: _TYPES_SEQ) -> list[str]:
-<<<<<<< HEAD
         """
         Retrieves a list of sequences of the specified type from the database.
 
@@ -759,9 +709,6 @@
         :return: A list of sequences corresponding to the specified sequence type from all regions in the database.
         :rtype: list[str]
         """
-=======
-
->>>>>>> ccd58650
         options = get_args(_TYPES_SEQ)
         assert (
             sequence_type in options
@@ -777,7 +724,6 @@
     def get_oligoid_sequence_mapping(
         self, sequence_type: _TYPES_SEQ, sequence_to_upper: bool = False
     ) -> dict:
-<<<<<<< HEAD
         """
         Generates a mapping of oligo IDs to their corresponding sequences of the specified type.
 
@@ -788,8 +734,6 @@
         :return: A dictionary mapping oligo IDs to their corresponding sequences.
         :rtype: dict
         """
-=======
->>>>>>> ccd58650
         options = get_args(_TYPES_SEQ)
         assert (
             sequence_type in options
@@ -809,7 +753,6 @@
     def get_sequence_oligoid_mapping(
         self, sequence_type: _TYPES_SEQ, sequence_to_upper: bool = False
     ) -> dict:
-<<<<<<< HEAD
         """
         Generates a mapping of sequences to their corresponding oligo IDs for the specified sequence type.
 
@@ -820,9 +763,6 @@
         :return: A dictionary mapping sequences to their corresponding oligo IDs.
         :rtype: dict
         """
-=======
-
->>>>>>> ccd58650
         options = get_args(_TYPES_SEQ)
         assert (
             sequence_type in options
@@ -847,7 +787,6 @@
     def get_oligo_attribute_table(
         self, attribute: str, flatten: bool, region_ids: Union[str, List[str]] = None
     ) -> pd.DataFrame:
-<<<<<<< HEAD
         """
         Generates a DataFrame containing oligo IDs and the specified attribute for each oligo,
         optionally flattening nested or list attributes to a unique set of values.
@@ -861,9 +800,6 @@
         :return: A DataFrame with oligo IDs and the corresponding attribute values.
         :rtype: pd.DataFrame
         """
-=======
-
->>>>>>> ccd58650
         # Check formatting
         region_ids = check_if_list(region_ids) if region_ids else self.database.keys()
 
@@ -886,12 +822,9 @@
     def get_oligo_attribute_value(
         self, attribute: str, flatten: bool, region_id: str, oligo_id: str
     ) -> Union[str, List[str]]:
-<<<<<<< HEAD
         """
         Retrieve the value of a specified attribute for a given oligo and region ID,
         optionally flattening nested or list attributes to a unique set of values.
-=======
->>>>>>> ccd58650
 
         :param attribute: The name of the attribute to retrieve.
         :type attribute: str
@@ -926,7 +859,6 @@
     ############################################
 
     def update_oligo_attributes(self, new_oligo_attribute: dict) -> None:
-<<<<<<< HEAD
         """
         Updates the attributes of oligos in the database with the values provided in `new_oligo_attribute`.
         This function iterates over the current database and updates each oligo's attributes if a corresponding
@@ -943,16 +875,12 @@
                                     and values are the attributes to be updated.
         :type new_oligo_attribute: dict
         """
-=======
-
->>>>>>> ccd58650
         for region_id, database_region in self.database.items():
             for oligo_id, oligo_attributes in database_region.items():
                 if oligo_id in new_oligo_attribute:
                     oligo_attributes.update(format_oligo_attributes(new_oligo_attribute[oligo_id]))
 
     def filter_database_by_region(self, remove_region: bool, region_ids: Union[str, List[str]]) -> None:
-<<<<<<< HEAD
         """
         Filters the OligoDatabase based on the specified region IDs. Depending on the `remove_region` flag,
         this function either removes the specified regions from the database or retains only the specified regions
@@ -963,9 +891,6 @@
         :param region_ids: A single region ID or a list of region IDs to be removed or retained in the database.
         :type region_ids: Union[str, List[str]]
         """
-=======
-
->>>>>>> ccd58650
         # Check formatting
         region_ids = check_if_list(region_ids)
         if self.database:
@@ -980,7 +905,6 @@
             )
 
     def filter_database_by_oligo(self, remove_region: bool, oligo_ids: Union[str, List[str]]) -> None:
-<<<<<<< HEAD
         """
         Filters the OligoDatabase based on the specified oligo IDs. Depending on the `remove_region` flag,
         this function either removes the specified oligos from the database or retains only the specified oligos
@@ -991,9 +915,6 @@
         :param oligo_ids: A single oligo ID or a list of oligo IDs to be removed or retained in the database.
         :type oligo_ids: Union[str, List[str]]
         """
-=======
-
->>>>>>> ccd58650
         # Check formatting
         oligo_ids = check_if_list(oligo_ids)
         if self.database:
@@ -1012,7 +933,6 @@
     def filter_database_by_attribute_threshold(
         self, attribute_name: str, attribute_thr: float, remove_if_smaller_threshold: bool
     ) -> None:
-<<<<<<< HEAD
         """
         Filters the OligoDatabase based on the specified attribute threshold. The function iterates through all
         oligos in the database and removes those that do not meet the given threshold criteria.
@@ -1026,22 +946,19 @@
         :type remove_if_smaller_threshold: bool
         """
         oligos_to_delete = []
-=======
-        oligos_to_delete = [] 
->>>>>>> ccd58650
         for region_id in self.database.keys():
-            for oligo_id in self.database[region_id].keys(): 
+            for oligo_id in self.database[region_id].keys():
                 attribute_values = check_if_list(
                     self.get_oligo_attribute_value(
                         attribute=attribute_name, region_id=region_id, oligo_id=oligo_id, flatten=True
                     )
                 )
                 if attribute_values:
-<<<<<<< HEAD
-                    if remove_if_smaller_threshold and any(item < attribute_thr for item in attribute_values):
-                        oligos_to_delete.append((region_id, oligo_id))
-                    elif not remove_if_smaller_threshold and all(
-                        item > attribute_thr for item in attribute_values
+                    if (
+                        remove_if_smaller_threshold and any(item < attribute_thr for item in attribute_values)
+                    ) or (
+                        not remove_if_smaller_threshold
+                        and all(item > attribute_thr for item in attribute_values)
                     ):
                         oligos_to_delete.append((region_id, oligo_id))
 
@@ -1063,21 +980,6 @@
                                         if False, removes oligos with attribute values that do not match the specified category.
         :type remove_if_equals_category: bool
         """
-=======
-                    if (remove_if_smaller_threshold and any(item < attribute_thr for item in attribute_values)) or (
-                        not remove_if_smaller_threshold and all(item > attribute_thr for item in attribute_values)
-                    ):
-                        oligos_to_delete.append((region_id, oligo_id))  
-        
-        for region_id, oligo_id in oligos_to_delete:
-            del self.database[region_id][oligo_id]
-
-
-    def filter_database_by_attribute_category(
-        self, attribute_name: str, attribute_category: Union[str, List[str]], remove_if_equals_category: bool
-    ) -> None:
-
->>>>>>> ccd58650
         # Check formatting
         attribute_category = check_if_list(attribute_category)
         oligos_to_delete = []
