############################################
# imports
############################################

import os
<<<<<<< HEAD
import yaml
=======
import pickle
>>>>>>> a30d0691
import warnings
from pathlib import Path
from typing import List, Union, get_args

import pandas as pd
import yaml
from Bio import SeqIO
from Bio.Seq import Seq
from Bio.SeqRecord import SeqRecord
from effidict import LRUPickleDict
from joblib import Parallel, delayed
from joblib_progress import joblib_progress

from oligo_designer_toolsuite._constants import _TYPES_SEQ, SEPARATOR_OLIGO_ID
from oligo_designer_toolsuite.utils import (
    FastaParser,
    check_if_key_exists,
    check_if_list,
<<<<<<< HEAD
=======
    check_tsv_format,
>>>>>>> a30d0691
    check_if_region_in_database,
    check_tsv_format,
    collapse_info_for_duplicated_sequences,
    filter_dabase_for_region,
    format_oligo_info,
    merge_databases,
<<<<<<< HEAD
=======
    filter_dabase_for_region,
>>>>>>> a30d0691
)

############################################
# Oligo Database Class
############################################


class OligoDatabase:
    """Class for managing the oligo databases. This class provides functionality for handling oligo databases,
    allowing users to load, manipulate, and save oligo information efficiently. It includes methods for
    loading and managing oligo databases from various sources (e.g. fasta file or saved database),
    and performing operations such as removing regions with insufficient oligos and calculating the number of targeted
    transcripts for each oligo.

    The header of each sequence must start with '>' and contain the following information:
    region_id, additional_information (optional) and coordinates (chrom, start, end, strand),
    where the region_id is compulsory and the other fileds are opional.

    Input Format (per sequence):
    >region_id::additional information::chromosome:start-end(strand)
    sequence

    Example:
    >ASR1::transcrip_id=XM456,exon_number=5::16:54552-54786(+)
    AGTTGACAGACCCCAGATTAAAGTGTGTCGCGCAACAC

    Moreover, the database can be saved and loaded to/from a tsv file.

    :param min_oligos_per_region: Minimum number of oligos required per region (default is 0).
    :type min_oligos_per_region: int, optional
    :param write_regions_with_insufficient_oligos: Flag to enable writing regions with insufficient oligos to a file (default is True).
    :type write_regions_with_insufficient_oligos: bool, optional
    :param lru_db_max_in_memory: Maximum number of dictionary entries stored in RAM, defaults to 10.
    :type lru_db_max_in_memory: int, optional
    :param database_name: Subdirectory path for the output, i.e. <dir_output>/<database_name>, defaults to "db_oligo".
    :type database_name: str, optional
    :param dir_output: Directory path for the output, defaults to "output".
    :type dir_output: str, optional
    :param n_jobs: The number of parallel jobs to run. Default is 1.
    :type n_jobs: int
    """

    def __init__(
        self,
        min_oligos_per_region: int = 0,
        write_regions_with_insufficient_oligos: bool = True,
        lru_db_max_in_memory: int = 10,
        database_name: str = "db_oligo",
        dir_output: str = "output",
        n_jobs: int = 1,
    ):
        """Constructor for the OligoDatabase class."""
        self.min_oligos_per_region = min_oligos_per_region
        self.write_regions_with_insufficient_oligos = write_regions_with_insufficient_oligos
        self.lru_db_max_in_memory = lru_db_max_in_memory
        self.n_jobs = n_jobs

        self.database_name = database_name
        self.dir_output = os.path.abspath(os.path.join(dir_output, database_name))
        Path(self.dir_output).mkdir(parents=True, exist_ok=True)

        self._dir_cache_files = os.path.join(self.dir_output, "cache_files")

        self.fasta_parser = FastaParser()

        # Initialize databse object
        self.database = LRUPickleDict(
            max_in_memory=self.lru_db_max_in_memory,
            storage_path=self._dir_cache_files,
        )

        self.oligosets = LRUPickleDict(
            max_in_memory=self.lru_db_max_in_memory,
            storage_path=self._dir_cache_files,
        )  # will be used later in the gereration of oligo sets

        # Initialize the file for regions with insufficient oligos
        if self.write_regions_with_insufficient_oligos:
            self.file_removed_regions = os.path.join(
                self.dir_output,
                f"regions_with_insufficient_oligos_for_{self.database_name}.txt",
            )
            with open(self.file_removed_regions, "a") as handle:
                handle.write(f"Region\tPipeline step\n")

    ############################################
    # Load Functions
    ############################################

    def load_database(
        self,
        dir_database: str,
        region_ids: Union[str, List[str]] = None,
        database_overwrite: bool = False,
    ) -> None:
        """Load a previously saved oligo database from a folder containing pickled files.

        This function loads the oligo database from a folder containing pickled files. Each file in the folder
        represents a region in the database. The file must contain a dictionary with oligo IDs as keys and
        oligo sequences and additional metadata as values.

        The database can be optionally filtered by specifying a list of region IDs.

        :param dir_database: Path to the folder containing pickled files of the oligo database.
        :type dir_database: str
        :param region_ids: List of region IDs to filter the database. Defaults to None (all regions are loaded).
        :type region_ids: Union[str, List[str]], optional
        :param database_overwrite: If True, overwrite the existing database. Defaults to False.
        :type database_overwrite: bool, optional

        :raises ValueError: If the database file has an incorrect format or does not exist.
        """

        def load(file):
            # extract region ID from the file name and remove the extension
            region_id = os.path.basename(file).split(".")[0]
            with open(file, "rb") as handle:
                oligo_dict = pickle.load(handle)

            # only merge if there are common keys
            if region_id in self.database.keys():
                database_region = {region_id: oligo_dict}
                self.database = merge_databases(
                    self.database,
                    database_region,
                    self._dir_cache_files,
                    self.lru_db_max_in_memory,
                )
            else:
                self.database[region_id] = oligo_dict

        region_ids = check_if_list(region_ids)

        if database_overwrite:
            warnings.warn("Overwriting database!")

        if not os.path.isdir(dir_database):
            raise ValueError("Database directory does not exist!")

        if database_overwrite:
            warnings.warn("Overwriting database!")
            self.database = LRUPickleDict(
                max_in_memory=self.lru_db_max_in_memory,
                storage_path=self._dir_cache_files,
            )

        # retrieve all files in the directory
        path = os.path.abspath(dir_database)
        files_database = [entry.path for entry in os.scandir(path) if entry.is_file()]

        # Load files parallel into database
        with joblib_progress(description="Database Loading", total=len(files_database)):
            Parallel(n_jobs=self.n_jobs, prefer="threads", require="sharedmem")(
                delayed(load)(file_database) for file_database in files_database
            )

        # add this step to log regions which are not available in database
        if region_ids:
            check_if_region_in_database(
                self.database,
                region_ids,
                self.write_regions_with_insufficient_oligos,
                self.file_removed_regions,
            )

    def load_database_from_fasta(
        self,
        files_fasta: list[str],
        sequence_type: _TYPES_SEQ,
        region_ids: list[str] = None,
        database_overwrite: bool = False,
    ) -> None:
        """Load "oligo" or "target" sequences from one or more FASTA files into the oligo database.

        This function reads sequences from FASTA file(s) and adds them to the oligo database, either as 'oligo' or
        'target' sequence and computes the reverse compliment sequence for the other sequence type. It parses the
        headers of the FASTA entries to extract region information, and assigns unique IDs to the oligos within
        each region.

        :param files_fasta: Path to the FASTA file(s) containing the sequences.
        :type files_fasta: list[str]
        :param sequence_type: Type of sequence to load, either 'target' or 'oligo'.
        :type sequence_type: _TYPES_SEQ
        :param region_ids: List of region IDs to filter the database. Defaults to None.
        :type region_ids: list[str], optional
        :param database_overwrite: If True, overwrite the existing database. Defaults to False.
        :type database_overwrite: bool, optional

        :raises AssertionError: If the provided sequence type is not supported.
        """

        def load(file):
            """Load sequences from a FASTA file into the oligo database.

            This function reads sequences from a provided FASTA file, processes them to extract relevant information,
            and stores them in the oligo database. If there are common keys between the existing database and the new
            data, the databases are merged.

            :param file: Path to the FASTA file to be loaded.
            :type file: str
            """
            self.fasta_parser.check_fasta_format(file)
            fasta_sequences = self.fasta_parser.read_fasta_sequences(file, region_ids)
            region_sequences = {}
            for entry in fasta_sequences:
                region, additional_info, coordinates = self.fasta_parser.parse_fasta_header(entry.id)
                oligo_info = coordinates | additional_info
                oligo_info = format_oligo_info(oligo_info)
                if region in region_sequences:
                    if entry.seq in region_sequences[region]:
                        oligo_info = collapse_info_for_duplicated_sequences(
                            region_sequences[region][entry.seq], oligo_info
                        )
                    region_sequences[region][str(entry.seq)] = oligo_info
                else:
                    region_sequences[region] = {str(entry.seq): oligo_info}

            database_region = {region: {} for region in region_sequences.keys()}
            for region, value in region_sequences.items():
                i = 1
                for oligo_sequence, oligo_info in value.items():
                    oligo_id = f"{region}{SEPARATOR_OLIGO_ID}{i}"
                    oligo_sequence_reverse_complement = str(Seq(oligo_sequence).reverse_complement())
                    oligo_seq_info = {
                        sequence_type: oligo_sequence,
                        sequence_type_reverse_complement: oligo_sequence_reverse_complement,
                    } | oligo_info
                    database_region[region][oligo_id] = oligo_seq_info
                    i += 1

            # only merge if there are common keys
            if len(set(self.database) & set(database_region)) > 0:
                self.database = merge_databases(
                    self.database,
                    database_region,
                    self._dir_cache_files,
                    self.lru_db_max_in_memory,
                )
            else:
                for region in database_region.keys():
                    self.database[region] = database_region[region]

        # Check if sequence type is correct
        options = get_args(_TYPES_SEQ)
        assert (
            sequence_type in options
        ), f"Sequence type not supported! '{sequence_type}' is not in {options}."
        sequence_type_reverse_complement = options[0] if options[0] != sequence_type else options[1]

        # check if region ids and fasta files are given as lists
        region_ids = check_if_list(region_ids)
        files_fasta = check_if_list(files_fasta)

        # Clear database if it should be overwritten
        if database_overwrite:
            warnings.warn("Overwriting database!")
            self.database = LRUPickleDict(
                max_in_memory=self.lru_db_max_in_memory,
                storage_path=self._dir_cache_files,
            )

        # Load files parallel into database
        with joblib_progress(description="Database Loading", total=len(files_fasta)):
            Parallel(n_jobs=self.n_jobs, prefer="threads", require="sharedmem")(
                delayed(load)(file_fasta) for file_fasta in files_fasta
            )

        # add this step to log regions which are not available in database
        if region_ids:
            check_if_region_in_database(
                self.database,
                region_ids,
                self.write_regions_with_insufficient_oligos,
                self.file_removed_regions,
            )

    def load_database_from_table(
        self,
        file_database: str,
        region_ids: Union[str, List[str]] = None,
        database_overwrite: bool = False,
    ) -> None:
        """Load a previously written oligo database from a TSV file.

        This function loads the oligo database from a tab-separated values (TSV) file. The file must contain
        columns such as 'region_id', 'oligo_id', 'sequence', and additional attributes, like information from the
        fasta headers or information computed by the filtering classes.
        The order of columns in the database file is:

        +-----------+----------+----------+------------+-------+-----+--------+--------+------------------+
        | region_id | oligo_id | sequence | chromosome | start | end | strand | length | additional feat. |
        +-----------+----------+----------+------------+-------+-----+--------+--------+------------------+

        The database can be optionally filtered by specifying a list of region IDs.

        ⚠️ For big databases, it is not recommended to load the whole TSV file at once. Instead, the database should be
        split into smaller files. The function will merge the databases if there are common keys (regions).

        :param file_database: Path to the TSV file containing the oligo database.
        :type file_database: str
        :param region_ids: List of region IDs to filter the database. Defaults to None.
        :type region_ids: Union[str, List[str]], optional
        :param database_overwrite: If True, overwrite the existing database. Defaults to False.
        :type database_overwrite: bool, optional

        :raises ValueError: If the database file has an incorrect format or does not exist.
        """
        # Check if file exists and has correct format
        if os.path.exists(file_database):
            if not check_tsv_format(file_database):
                raise ValueError("Database has incorrect format!")
        else:
            raise ValueError("Database file does not exist!")

        # Load file and process content
        file_tsv_content = pd.read_table(file_database, sep="\t")

        file_tsv_content = file_tsv_content.apply(
            lambda col: col.apply(lambda x: x if pd.notna(x) else [None])
        )

        # convert lists represented as string to proper list format in the table with the eval function
        file_tsv_content = file_tsv_content.apply(
            lambda col: col.apply(
                lambda x: (
                    eval(x)
                    if isinstance(x, str) and x.startswith("[") and x.endswith("]")
                    else ([int(x)] if isinstance(x, str) and x.isdigit() else x)
                )
            )
        )

        # Merge loaded database with existing one
        database_tmp1 = file_tsv_content.to_dict(orient="records")
        database_tmp2 = LRUPickleDict(
            max_in_memory=self.lru_db_max_in_memory,
            storage_path=self._dir_cache_files,
        )
        for entry in database_tmp1:
            region_id, oligo_id = entry.pop("region_id"), entry.pop("oligo_id")
            if region_id not in database_tmp2:
                database_tmp2[region_id] = {}
            database_tmp2[region_id][oligo_id] = entry

        if not database_overwrite and self.database:
            database_tmp2 = merge_databases(
                self.database, database_tmp2, self._dir_cache_files, self.lru_db_max_in_memory
            )

        # Filter for region ids
        region_ids = check_if_list(region_ids)
        if region_ids:
            database_tmp2 = filter_dabase_for_region(database_tmp2, region_ids)
            check_if_region_in_database(
                database_tmp2,
                region_ids,
                self.write_regions_with_insufficient_oligos,
                self.file_removed_regions,
            )

        self.database = database_tmp2

    ############################################
    # Save Functions
    ############################################

    def save_database(
        self,
        dir_database: str = "db_oligo",
        region_ids: list[str] = None,
    ):
        """Save the oligo database to files.

        This function saves the oligo database to the specified directory. Each region's oligo data is saved as a
        separate pickle file in the directory. Hence, one file per region is created.

        :param dir_database: Directory name where the database files will be saved, defaults to "db_oligo".
        :type dir_database: str, optional
        :param region_ids: A list of region IDs to save. If None, all regions will be saved.
        :type region_ids: list[str], optional
        :return: The directory where the database files are saved.
        :rtype: str
        """
        if region_ids:
            region_ids = check_if_list(region_ids)
        else:
            region_ids = self.database.keys()

        dir_database = os.path.join(self.dir_output, dir_database)
        Path(dir_database).mkdir(parents=True, exist_ok=True)

        for region_id, oligo_dict in self.database.items():
            if region_id in region_ids:
                file_database_region = os.path.join(dir_database, region_id)
                with open(file_database_region, "wb") as file:
                    pickle.dump(oligo_dict, file)

        return dir_database

    def write_database_to_fasta(
        self,
        filename: str = "db_oligo",
        region_ids: list[str] = None,
        sequence_type: _TYPES_SEQ = "oligo",
        save_description: bool = False,
    ):
        """Write oligo sequences from the database to a FASTA file.

        This function writes the sequences from the oligo database to a FASTA file. Each sequence is represented as a
        SeqRecord in the FASTA file.

        :param filename: The base filename for the output FASTA file (without extension), defaults to "db_oligo".
        :type filename: str, optional
        :param region_ids: A list of region IDs to include in the saved database. If None, all regions are included.
        :type region_ids: list[str], optional
        :param sequence_type: The type of sequence to write (e.g., "oligo" or "target").
        :type sequence_type: str
        :param save_description: Flag to include sequence descriptions in the FASTA file.
        :type save_description: bool, optional
        :return: Path to the generated FASTA file.
        :rtype: str
        """
        # Check if sequence type is correct
        options = get_args(_TYPES_SEQ)
        assert (
            sequence_type in options
        ), f"Sequence type not supported! '{sequence_type}' is not in {options}."

        # check if region ids are list
        if region_ids:
            region_ids = check_if_list(region_ids)
        else:
            region_ids = self.database.keys()

        file_fasta = os.path.join(self.dir_output, f"{filename}.fna")
        output_fasta = []

        with open(file_fasta, "w") as handle_fasta:
            for region_id, oligo in self.database.items():
                if region_id in region_ids:
                    for oligo_id, oligo_attributes in oligo.items():
                        description = sequence_type if save_description else ""
                        seq_record = SeqRecord(
                            Seq(oligo_attributes[sequence_type]),
                            id=oligo_id,
                            name=oligo_id.split(SEPARATOR_OLIGO_ID)[0],
                            description=description,
                        )
                        output_fasta.append(seq_record)

            SeqIO.write(output_fasta, handle_fasta, "fasta")

        return file_fasta

<<<<<<< HEAD
=======
    def write_database_to_table(
        self,
        filename: str = "db_oligo",
        region_ids: list[str] = None,
    ):
        """Write the oligo database to TSV files.

        This function saves the oligo database to a TSV (tab-separated values) file containing the
        oligo database entries. The files are saved in the specified output directory with the provided
        filenames. The order of the columns in the TSV file is:

        +-----------+----------+----------+------------+-------+-----+--------+--------+------------------+
        | region_id | oligo_id | sequence | chromosome | start | end | strand | length | additional feat. |
        +-----------+----------+----------+------------+-------+-----+--------+--------+------------------+

        Additional feat. includes additional information from the header of the fasta file and additional information
        computed by the filtering classes.

        :param filename: The base filename for the output files (without extensions), defaults to "db_oligo".
        :type filename: str, optional
        :param region_ids: A list of region IDs to include in the saved database. If None, all regions are included.
        :type region_ids: list[str], optional
        :return: Paths to the saved TSV file.
        :rtype: tuple
        """
        if region_ids:
            region_ids = check_if_list(region_ids)
        else:
            region_ids = self.database.keys()

        file_database = os.path.join(self.dir_output, filename + ".tsv")

        first_entry = True
        for region_id, oligo_dict in self.database.items():
            if region_id in region_ids:
                file_tsv_content = []
                for oligo_id, oligo_attributes in oligo_dict.items():
                    entry = {"region_id": region_id, "oligo_id": oligo_id}
                    entry.update(oligo_attributes)
                    file_tsv_content.append(entry)
                file_tsv_content = pd.DataFrame(data=file_tsv_content)
                file_tsv_content.to_csv(file_database, sep="\t", index=False, mode="a", header=first_entry)
                first_entry = False

        return file_database

>>>>>>> a30d0691
    def write_oligosets_to_yaml(
        self,
        attributes: list[str],
        top_n_sets: int,
        ascending: bool,
        filename: str = "oligos",
        region_ids: list[str] = None,
    ):
<<<<<<< HEAD
        """
        Write the top N oligosets to a YAML file with specified attributes.
=======
        """Write the top N oligosets to a YAML file with specified attributes.
>>>>>>> a30d0691

        This function writes the specified attributes of the top N oligosets from the database to a YAML file. The
        oligosets are sorted based on their scores in ascending or descending order. If region IDs are specified,
        only those regions are included in the output.

        :param attributes: List of attributes to include for each oligo in the YAML file.
        :type attributes: list[str]
        :param top_n_sets: Number of top oligosets to include in the output.
        :type top_n_sets: int
        :param ascending: Whether to sort the oligosets in ascending order.
        :type ascending: bool
        :param filename: Name of the output YAML file, defaults to "oligos".
        :type filename: str, optional
        :param region_ids: List of region IDs to include in the output. If None, all regions are included.
        :type region_ids: list[str], optional
        """
<<<<<<< HEAD
        dir_output_components = self.dir_output.split(os.sep)
        dir_yaml = os.path.join(os.sep.join(dir_output_components[:-1]))
=======
        file_yaml = os.path.join(os.path.dirname(self.dir_output), filename)
>>>>>>> a30d0691

        region_ids = check_if_list(region_ids) if region_ids else self.database.keys()
        yaml_dict = {region: {} for region in region_ids}

        for region_id in region_ids:
            oligosets_region = self.oligosets[region_id]
            oligosets_oligo_columns = [col for col in oligosets_region.columns if col.startswith("oligo_")]
            oligosets_score_columns = [
                col for col in oligosets_region.columns if col.startswith("set_score_")
            ]

            oligosets_region = oligosets_region.sort_values(by=oligosets_score_columns, ascending=ascending)
            oligosets_region_oligos = oligosets_region.head(top_n_sets)[oligosets_oligo_columns]
            oligosets_region_scores = oligosets_region.head(top_n_sets)[oligosets_score_columns]

            for idx, oligoset in oligosets_region_oligos.iterrows():
                oligoset_id = f"{region_id}_oligoset_{idx + 1}"
                yaml_dict[region_id][oligoset_id] = {
                    "region_id": region_id,
                    "oligo_score": oligosets_region_scores.iloc[idx].to_dict(),
                }

                for oligo_idx, oligo_id in enumerate(oligoset):
                    yaml_dict_oligo_entry = {"oligo_id": oligo_id}

<<<<<<< HEAD
                        # iterate through all attributes that should be written
                        for attribute in attributes:
                            if attribute in oligo_dict[oligo_id]:
                                yaml_dict_oligo_entry[attribute] = (
                                    str(oligo_dict[oligo_id][attribute])
                                    .replace("'", "")
                                    .replace("[[", "[")
                                    .replace("]]", "]")
                                )
=======
                    # iterate through all attributes that should be written
                    for attribute in attributes:
                        if attribute in self.database[region_id][oligo_id]:
                            yaml_dict_oligo_entry[attribute] = (
                                str(self.database[region_id][oligo_id][attribute])
                                .replace("'", "")
                                .replace("[[", "[")
                                .replace("]]", "]")
                            )
>>>>>>> a30d0691

                    oligo_id_yaml = f"{region_id}_oligo{oligo_idx + 1}"
                    yaml_dict[region_id][oligoset_id][oligo_id_yaml] = yaml_dict_oligo_entry

<<<<<<< HEAD
        with open(dir_yaml, "w") as handle:
            yaml.dump(yaml_dict, handle, default_flow_style=False, sort_keys=False)

=======
        with open(file_yaml, "w") as handle:
            yaml.dump(yaml_dict, handle, default_flow_style=False, sort_keys=False)

        return file_yaml

>>>>>>> a30d0691
    def write_oligosets_to_table(self, foldername_out: str = "sets_of_oligos"):
        """Write oligo sets to individual TSV files.

        This function writes the oligo sets to individual TSV files, with each file representing the oligo sets
        for a specific region.

        :param foldername_out: The name of the folder to store the oligo set files, defaults to "sets_of_oligos".
        :type foldername_out: str, optional
        :return: Path to the folder containing the generated oligo set files.
        :rtype: str
        """
        dir_oligosets = os.path.join(os.path.dirname(self.dir_output), foldername_out)
        Path(dir_oligosets).mkdir(parents=True, exist_ok=True)

        for region_id in self.oligosets.keys():
            file_oligosets = os.path.join(dir_oligosets, f"{region_id}_oligosets.tsv")
            self.oligosets[region_id].to_csv(file_oligosets, sep="\t", index=False)

        return dir_oligosets

    def remove_regions_with_insufficient_oligos(self, pipeline_step: str):
        """Remove regions with insufficient oligos from the oligo database.

        This function identifies regions in the oligo database that have fewer oligos than the specified
        minimum threshold (`min_oligos_per_region`). It removes those regions from the database and updates
        the associated oligo sets. If the option to write removed regions to a file is enabled, it logs the
        removed regions along with the pipeline step.

        :param pipeline_step: Step in the pipeline that led to the removal of regions.
        :type pipeline_step: str
        """
        regions_to_remove = [
            region for region, oligos in self.database.items() if len(oligos) <= self.min_oligos_per_region
        ]

        for region in regions_to_remove:
            del self.database[region]
            self.oligosets.pop(region, None)

        if self.write_regions_with_insufficient_oligos and regions_to_remove:
            with open(self.file_removed_regions, "a") as handle:
                handle.write("\n".join(f"{region}\t{pipeline_step}" for region in regions_to_remove) + "\n")

    ############################################
    # Getter Functions
    ############################################

    def get_sequence_list(self, sequence_type: _TYPES_SEQ = "oligo"):
        """Retrieve a list of sequences of the specified type (e.g., 'oligo' or 'target') from the oligo database.

        :param sequence_type: Type of sequences to retrieve (default is 'oligo').
        :type sequence_type: _TYPES_SEQ
        :return: List of sequences.
        :rtype: List[str]
        """
        options = get_args(_TYPES_SEQ)
        assert (
            sequence_type in options
        ), f"Sequence type not supported! '{sequence_type}' is not in {options}."
        sequences = [
            str(oligo_attributes[sequence_type])
            for region_id, oligo_dict in self.database.items()
            for oligo_id, oligo_attributes in oligo_dict.items()
        ]

        return sequences

    def get_sequence_oligoid_mapping(
        self, sequence_type: _TYPES_SEQ = "oligo", sequence_to_upper: bool = False
    ):
        """Generate a mapping between sequences and their corresponding oligonucleotide IDs, with an option to convert sequences to uppercase.

        Validates the sequence type against predefined options. If `sequence_to_upper` is True, converts all sequences to uppercase before mapping,
        ensuring case-insensitive comparisons. This function supports scenarios where multiple oligos share the same sequence, grouping their IDs in a list.

        :param sequence_type: The type of sequence to use for the mapping, defaulting to "oligo".
        :type sequence_type: _TYPES_SEQ
        :param sequence_to_upper: Flag indicating whether to convert sequences to uppercase.
        :type sequence_to_upper: bool
        :return: A dictionary mapping sequences to lists of corresponding oligonucleotide IDs.
        :rtype: dict
        """
        options = get_args(_TYPES_SEQ)
        assert (
            sequence_type in options
        ), f"Sequence type not supported! '{sequence_type}' is not in {options}."

        sequence_oligoids_mapping = {}

        for region_id, database_region in self.database.items():
            for oligo_id, oligo_attributes in database_region.items():
                seq = oligo_attributes[sequence_type]
                if sequence_to_upper:
                    seq = seq.upper()
                if seq not in sequence_oligoids_mapping:
                    # If the sequence key doesn't exist, create a new entry with the oligo ID in a list
                    sequence_oligoids_mapping[seq] = [oligo_id]
                else:
                    # If the sequence key already exists, append the oligo ID to the existing list
                    sequence_oligoids_mapping[seq].append(oligo_id)

        return sequence_oligoids_mapping

    def get_oligo_attribute(self, attribute: str):
        """Retrieves a specified attribute for all oligos in the database and returns it as a pandas DataFrame.
        This method assumes the presence of an attribute across all oligo records in the database. If the
        attribute is not found, a KeyError is raised.

        :param attribute: The name of the attribute to retrieve for each oligo.
        :type attribute: str
        :return: A pandas DataFrame with two columns: 'oligo_id' and the specified 'attribute', where each row
                corresponds to an oligo and its attribute value.
        :rtype: pd.DataFrame
        :raises KeyError: If the specified attribute has not been computed and added to the database.
        """
        if not check_if_key_exists(self.database, attribute):
            raise KeyError(f"The {attribute} attribute has not been computed!")

        oligo_ids = []
        attributes = []

        for region_id, oligo_dict in self.database.items():
            for oligo_id, oligo_attributes in oligo_dict.items():
                if attribute in oligo_attributes:
                    oligo_ids.append(oligo_id)
                    attributes.append(oligo_attributes[attribute])
                else:
                    oligo_ids.append(oligo_id)
                    attributes.append(None)

        return pd.DataFrame({"oligo_id": oligo_ids, attribute: attributes})

    ############################################
    # Update Functions
    ############################################

    def update_oligo_attributes(self, new_oligo_attribute: dict):
        """Update attributes of oligonucleotides in the database with new values.

        Iterates through each oligonucleotide in the database and updates its attributes based on the provided new attribute values.
        The update is done in place, modifying the existing attributes of the oligonucleotides.

        Input format of new attribute:
        new_attribute = {"region_x::1": {"attribute_y": 110}}

        :param new_oligo_attribute: A dictionary mapping oligonucleotide IDs to their new attributes.
        :type new_oligo_attribute: dict
        """
        for region_id, database_region in self.database.items():
            for oligo_id, oligo_attributes in database_region.items():
                oligo_attributes.update(new_oligo_attribute[oligo_id])<|MERGE_RESOLUTION|>--- conflicted
+++ resolved
@@ -3,11 +3,7 @@
 ############################################
 
 import os
-<<<<<<< HEAD
-import yaml
-=======
 import pickle
->>>>>>> a30d0691
 import warnings
 from pathlib import Path
 from typing import List, Union, get_args
@@ -26,20 +22,12 @@
     FastaParser,
     check_if_key_exists,
     check_if_list,
-<<<<<<< HEAD
-=======
-    check_tsv_format,
->>>>>>> a30d0691
     check_if_region_in_database,
     check_tsv_format,
     collapse_info_for_duplicated_sequences,
     filter_dabase_for_region,
     format_oligo_info,
     merge_databases,
-<<<<<<< HEAD
-=======
-    filter_dabase_for_region,
->>>>>>> a30d0691
 )
 
 ############################################
@@ -494,8 +482,6 @@
 
         return file_fasta
 
-<<<<<<< HEAD
-=======
     def write_database_to_table(
         self,
         filename: str = "db_oligo",
@@ -542,7 +528,6 @@
 
         return file_database
 
->>>>>>> a30d0691
     def write_oligosets_to_yaml(
         self,
         attributes: list[str],
@@ -551,12 +536,7 @@
         filename: str = "oligos",
         region_ids: list[str] = None,
     ):
-<<<<<<< HEAD
-        """
-        Write the top N oligosets to a YAML file with specified attributes.
-=======
         """Write the top N oligosets to a YAML file with specified attributes.
->>>>>>> a30d0691
 
         This function writes the specified attributes of the top N oligosets from the database to a YAML file. The
         oligosets are sorted based on their scores in ascending or descending order. If region IDs are specified,
@@ -573,12 +553,7 @@
         :param region_ids: List of region IDs to include in the output. If None, all regions are included.
         :type region_ids: list[str], optional
         """
-<<<<<<< HEAD
-        dir_output_components = self.dir_output.split(os.sep)
-        dir_yaml = os.path.join(os.sep.join(dir_output_components[:-1]))
-=======
         file_yaml = os.path.join(os.path.dirname(self.dir_output), filename)
->>>>>>> a30d0691
 
         region_ids = check_if_list(region_ids) if region_ids else self.database.keys()
         yaml_dict = {region: {} for region in region_ids}
@@ -604,17 +579,6 @@
                 for oligo_idx, oligo_id in enumerate(oligoset):
                     yaml_dict_oligo_entry = {"oligo_id": oligo_id}
 
-<<<<<<< HEAD
-                        # iterate through all attributes that should be written
-                        for attribute in attributes:
-                            if attribute in oligo_dict[oligo_id]:
-                                yaml_dict_oligo_entry[attribute] = (
-                                    str(oligo_dict[oligo_id][attribute])
-                                    .replace("'", "")
-                                    .replace("[[", "[")
-                                    .replace("]]", "]")
-                                )
-=======
                     # iterate through all attributes that should be written
                     for attribute in attributes:
                         if attribute in self.database[region_id][oligo_id]:
@@ -624,22 +588,15 @@
                                 .replace("[[", "[")
                                 .replace("]]", "]")
                             )
->>>>>>> a30d0691
 
                     oligo_id_yaml = f"{region_id}_oligo{oligo_idx + 1}"
                     yaml_dict[region_id][oligoset_id][oligo_id_yaml] = yaml_dict_oligo_entry
 
-<<<<<<< HEAD
-        with open(dir_yaml, "w") as handle:
-            yaml.dump(yaml_dict, handle, default_flow_style=False, sort_keys=False)
-
-=======
         with open(file_yaml, "w") as handle:
             yaml.dump(yaml_dict, handle, default_flow_style=False, sort_keys=False)
 
         return file_yaml
 
->>>>>>> a30d0691
     def write_oligosets_to_table(self, foldername_out: str = "sets_of_oligos"):
         """Write oligo sets to individual TSV files.
 
