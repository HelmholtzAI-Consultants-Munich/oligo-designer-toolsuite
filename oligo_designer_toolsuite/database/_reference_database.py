--- conflicted
+++ resolved
@@ -71,13 +71,7 @@
         else:
             raise ValueError("Metadat has icorrect format!")
 
-<<<<<<< HEAD
-    def load_sequences_fom_fasta(self, file_fasta: str, database_overwrite: bool = False) -> None:
-=======
-    def load_sequences_from_fasta(
-        self, file_fasta: str, database_overwrite: bool = False
-    ) -> None:
->>>>>>> 8a6c0b96
+    def load_sequences_from_fasta(self, file_fasta: str, database_overwrite: bool = False) -> None:
         """Load sequences from a FASTA file into the ReferenceDatabase object.
 
         This function reads sequences from a FASTA file and adds them to the ReferenceDatabase object.
