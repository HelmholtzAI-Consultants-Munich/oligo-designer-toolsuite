--- conflicted
+++ resolved
@@ -821,11 +821,8 @@
         )
 
         # removing duplicated oligos from the region with the most oligos
-<<<<<<< HEAD
         # this step can be redundant with the hybridization probability filter
-        # but improves runtuíme as it pre-filters such sequences
-=======
->>>>>>> e7382ba6
+        # but improves runtime as it pre-filters such sequences
         exact_matches = ExactMatchFilter(policy=RemoveAllPolicy(), filter_name="exact_match")
 
         # remove oligos that potentially cross-hybridize with other oligos in the set
