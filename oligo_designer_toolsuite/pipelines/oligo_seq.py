import inspect
import logging
import os
import warnings
from argparse import ArgumentParser, RawDescriptionHelpFormatter
<<<<<<< HEAD
import inspect
import logging
from typing import Union, List

from Bio.SeqUtils import MeltingTemp as mt

from oligo_designer_toolsuite.pipelines._utils import initialize_parameters
from oligo_designer_toolsuite.pipelines._base_oligo_designer import BaseOligoDesigner
=======
from pathlib import Path

from Bio.SeqUtils import MeltingTemp as mt

>>>>>>> bf8d59ac
from oligo_designer_toolsuite.database import OligoDatabase
from oligo_designer_toolsuite.oligo_property_filter import (
    GCContentFilter,
    HardMaskedSequenceFilter,
    HomopolymericRunsFilter,
    MeltingTemperatureNNFilter,
    ProhibitedSequenceFilter,
    PropertyFilter,
    SecondaryStructureFilter,
    SoftMaskedSequenceFilter,
)
from oligo_designer_toolsuite.pipelines import BaseOligoDesigner
from oligo_designer_toolsuite.pipelines._utils import initialize_parameters


class OligoSeq(BaseOligoDesigner):
    """_summary_

    :param BaseOligoDesigner: _description_
    :type BaseOligoDesigner: _type_
    """

    def filter_by_property(
<<<<<<< HEAD
            self,
            oligo_database: OligoDatabase,
            GC_content_min: int = 40,
            GC_content_max: int = 60,
            Tm_min: int = 70,
            Tm_max: int = 80,
            secondary_structures_T: float = 76,
            secondary_structures_threshold_deltaG: float = 0,
            homopolymeric_base_n: str = {"A": 6}, # TODO: meaningful standard setting
            Tm_parameters: dict = {
                "check": True,
                "strict": True,
                "c_seq": None,
                "shift": 0,
                "nn_table": "DNA_NN3",
                "tmm_table": "DNA_TMM1",
                "imm_table": "DNA_IMM1",
                "de_table": "DNA_DE1",
                "dnac1": 50,
                "dnac2": 0,
                "selfcomp": False,
                "dNTPs": 0,
                "saltcorr": 7,
                "Na": 1000,
                "K": 0,
                "Tris": 0,
                "Mg": 0,
            },
            Tm_chem_correction_parameters: dict = {
                "DMSO": 0,
                "DMSOfactor": 0.75,
                "fmdfactor": 0.65,
                "fmdmethod": 1,
                "GC": None,
                "fmd": 20,
            },
            prohibited_sequence : Union[str, List[str]] = "",
            n_jobs: int = 1,
=======
        self,
        oligo_database: OligoDatabase,
        GC_content_min: int = 40,
        GC_content_max: int = 60,
        Tm_min: int = 70,
        Tm_max: int = 80,
        secondary_structures_T: float = 76,
        secondary_structures_threshold_deltaG: float = 0,
        homopolymeric_base_n: str = {"A": 6},  # TODO: meaningful standard setting
        Tm_parameters: dict = {
            "check": True,
            "strict": True,
            "c_seq": None,
            "shift": 0,
            "nn_table": "DNA_NN3",
            "tmm_table": "DNA_TMM1",
            "imm_table": "DNA_IMM1",
            "de_table": "DNA_DE1",
            "dnac1": 50,
            "dnac2": 0,
            "selfcomp": False,
            "dNTPs": 0,
            "saltcorr": 7,
            "Na": 1000,
            "K": 0,
            "Tris": 0,
            "Mg": 0,
        },
        Tm_chem_correction_parameters: dict = {
            "DMSO": 0,
            "DMSOfactor": 0.75,
            "fmdfactor": 0.65,
            "fmdmethod": 1,
            "GC": None,
            "fmd": 20,
        },
        prohibited_sequence: str = "",
        n_jobs: int = 1,
>>>>>>> bf8d59ac
    ):

        ##### log parameters #####
        logging.info("Parameters Property Filters:")
        args, _, _, values = inspect.getargvalues(inspect.currentframe())
        parameters = {i: values[i] for i in args}
        self._log_parameters(parameters)

        num_genes_before, num_oligos_before = self._get_oligo_database_info(oligo_database.database)
        ##### preprocess melting temperature params #####
        Tm_parameters["nn_table"] = getattr(mt, Tm_parameters["nn_table"])
        Tm_parameters["tmm_table"] = getattr(mt, Tm_parameters["tmm_table"])
        Tm_parameters["imm_table"] = getattr(mt, Tm_parameters["imm_table"])
        Tm_parameters["de_table"] = getattr(mt, Tm_parameters["de_table"])

        # define the filters
        masked_sequences = HardMaskedSequenceFilter()
        soft_masked_sequences = SoftMaskedSequenceFilter()
        gc_content = GCContentFilter(GC_content_min=GC_content_min, GC_content_max=GC_content_max)
        melting_temperature = MeltingTemperatureNNFilter(
            Tm_min=Tm_min,
            Tm_max=Tm_max,
            Tm_parameters=Tm_parameters,
            Tm_chem_correction_parameters=Tm_chem_correction_parameters,
        )
        secondary_sctructure = SecondaryStructureFilter(
            T=secondary_structures_T,
            thr_DG=secondary_structures_threshold_deltaG,
        )
        homopolymeric_runs = HomopolymericRunsFilter(
            base_n=homopolymeric_base_n,
        )
        prohibited_sequences = ProhibitedSequenceFilter(
            prohibited_sequence=prohibited_sequence  # TODO: understand what they really wnat
        )
        filters = [
            masked_sequences,
            soft_masked_sequences,
            gc_content,
            melting_temperature,
            secondary_sctructure,
            homopolymeric_runs,
            prohibited_sequences,
        ]

        # initialize the preoperty filter class
        property_filter = PropertyFilter(filters=filters)
        # filter the database
        oligo_database = property_filter.apply(
            sequence_type="oligo",
            oligo_database=oligo_database,
            n_jobs=n_jobs,
        )

        # write the intermediate result in a file
        if self.write_intermediate_steps:
            file_database = oligo_database.save_database(filename_out="oligo_database_property_filter.txt")
        else:
            file_database = ""

        ##### loggig database information #####
        num_genes_after, num_oligos_after = self._get_oligo_database_info(oligo_database.database)
        logging.info(
            f"Step - Filter Oligos by Sequence Property: the database contains {num_oligos_after} oligos from {num_genes_after} genes, while {num_oligos_before - num_oligos_after} oligos and {num_genes_before - num_genes_after} genes have been deleted in this step."
        )

        return oligo_database, file_database

    def filter_by_specificity():
        pass

    def create_oligo_sets():
        pass

    def create_final_sequences():
        pass


def main():
    """
    Command line tool to run the OLIGO-SEQ pipeline to design oligos for FISH experiments. To run the tool use the command: ``oligo_seq [options]``.

    The program supports two ways to recieve the input parameters:

    - command line input
    - configuration file (recommended)

    A standard configuration file can be generated using the following command ``oligo_seq_config [options]``

    Since the number of input parameters requested is too high to be handled only through the command line,
    the progam will use as baseline the configuration file (it will be automatically generated if it wasn't provided)
    and the parameters specified in the command line will be overwritten with the values given.

    REMARK: melting temperature parameters can be given only through the configuration file.
    """
    parser = ArgumentParser(
        prog="Oligo Seq Designer",
        usage="oligo_seq [options]",
        description=__doc__,
        formatter_class=RawDescriptionHelpFormatter,
    )
    print("hi")
    config = initialize_parameters(parser, exp_name="oligo_seq")
    print("hi")
    dir_output = os.path.abspath(config["output"])
    Path(dir_output).mkdir(parents=True, exist_ok=True)

    ##### Initialize OligoDesigner Class #####
    oligo_designer = OligoSeq(dir_output=dir_output, log_name="oligo_seq")

    ##### load annotations #####
    oligo_designer.load_annotations(source=config["source"], source_params=config["source_params"])

    ##### read the genes file #####
    if config["file_regions"] is None:
        warnings.warn(
            "No gene list file was provided! All genes from fasta file are used to generate the oligos. This chioce can use a lot of resources."
        )
        genes = None
    else:
        with open(config["file_regions"]) as handle:
            lines = handle.readlines()
            genes = [line.rstrip() for line in lines]

    ##### create oligo database #####
    oligo_database, file_database = oligo_designer.create_oligo_database(
        regions=genes,
        genomic_regions=config["genomic_regions"],
        oligo_length_min=config["oligo_length_min"],
        oligo_length_max=config["oligo_length_max"],
        min_oligos_per_region=config["min_oligos_per_gene"],
        n_jobs=config["n_jobs"],
    )
    print(oligo_database.database["AARS1"]["AARS1::10"])

    ##### filter oligos by property #####

    oligo_database, file_database = oligo_designer.filter_by_property(
        oligo_database,
        GC_content_min=config["GC_content_min"],
        GC_content_max=config["GC_content_max"],
        Tm_min=config["Tm_min"],
        Tm_max=config["Tm_max"],
        secondary_structures_T=config["secondary_structures_T"],
        secondary_structures_threshold_deltaG=config["secondary_structures_threshold_deltaG"],
        homopolymeric_base_n=config["homopolymeric_base_n"],
        prohibited_sequence=config["prohibited_sequence"],
        Tm_parameters=config["Tm_parameters"],
        Tm_chem_correction_parameters=config["Tm_chem_correction_parameters"],
        n_jobs=config["n_jobs"],
    )

    ##### filter oligos by specificity #####
    oligo_database, file_database = oligo_designer.filter_by_specificity(
        oligo_database,
        #TODO
        n_jobs=config["n_jobs"],
    )

    ##### create oligo sets #####
    oligo_database, file_database, dir_oligosets = oligo_designer.create_oligo_sets(
        oligo_database,
        oligoset_size_opt=config["oligoset_size_opt"],
        oligoset_size_min=config["oligoset_size_min"],
        n_sets=config["n_sets"],
        Tm_min=config["Tm_min"],
        Tm_max=config["Tm_max"],
        Tm_opt=config["Tm_opt"],
        Tm_weight=config["Tm_weight"],
        GC_content_min=config["GC_content_min"],
        GC_content_max=config["GC_content_max"],
        GC_content_opt=config["GC_content_opt"],
        GC_weight=config["GC_weight"],
        n_jobs=config["n_jobs"],
        max_oligos=config["max_graph_size"],
    )

    ##### create final padlock sequence #####
    oligo_designer.create_final_sequences(
        oligo_database,
        detect_oligo_length_min=config["detect_oligo_length_min"],
        detect_oligo_length_max=config["detect_oligo_length_max"],
        detect_oligo_Tm_opt=config["detect_oligo_Tm_opt"],
        Tm_parameters_detection_oligo=config["Tm_parameters_detection_oligo"],
        Tm_chem_correction_param_detection_oligo=config["Tm_chem_correction_param_detection_oligo"],
    )


if __name__ == "__main__":
    main()<|MERGE_RESOLUTION|>--- conflicted
+++ resolved
@@ -3,21 +3,10 @@
 import os
 import warnings
 from argparse import ArgumentParser, RawDescriptionHelpFormatter
-<<<<<<< HEAD
-import inspect
-import logging
-from typing import Union, List
+from typing import List, Union
 
 from Bio.SeqUtils import MeltingTemp as mt
 
-from oligo_designer_toolsuite.pipelines._utils import initialize_parameters
-from oligo_designer_toolsuite.pipelines._base_oligo_designer import BaseOligoDesigner
-=======
-from pathlib import Path
-
-from Bio.SeqUtils import MeltingTemp as mt
-
->>>>>>> bf8d59ac
 from oligo_designer_toolsuite.database import OligoDatabase
 from oligo_designer_toolsuite.oligo_property_filter import (
     GCContentFilter,
@@ -30,6 +19,7 @@
     SoftMaskedSequenceFilter,
 )
 from oligo_designer_toolsuite.pipelines import BaseOligoDesigner
+from oligo_designer_toolsuite.pipelines._base_oligo_designer import BaseOligoDesigner
 from oligo_designer_toolsuite.pipelines._utils import initialize_parameters
 
 
@@ -41,46 +31,6 @@
     """
 
     def filter_by_property(
-<<<<<<< HEAD
-            self,
-            oligo_database: OligoDatabase,
-            GC_content_min: int = 40,
-            GC_content_max: int = 60,
-            Tm_min: int = 70,
-            Tm_max: int = 80,
-            secondary_structures_T: float = 76,
-            secondary_structures_threshold_deltaG: float = 0,
-            homopolymeric_base_n: str = {"A": 6}, # TODO: meaningful standard setting
-            Tm_parameters: dict = {
-                "check": True,
-                "strict": True,
-                "c_seq": None,
-                "shift": 0,
-                "nn_table": "DNA_NN3",
-                "tmm_table": "DNA_TMM1",
-                "imm_table": "DNA_IMM1",
-                "de_table": "DNA_DE1",
-                "dnac1": 50,
-                "dnac2": 0,
-                "selfcomp": False,
-                "dNTPs": 0,
-                "saltcorr": 7,
-                "Na": 1000,
-                "K": 0,
-                "Tris": 0,
-                "Mg": 0,
-            },
-            Tm_chem_correction_parameters: dict = {
-                "DMSO": 0,
-                "DMSOfactor": 0.75,
-                "fmdfactor": 0.65,
-                "fmdmethod": 1,
-                "GC": None,
-                "fmd": 20,
-            },
-            prohibited_sequence : Union[str, List[str]] = "",
-            n_jobs: int = 1,
-=======
         self,
         oligo_database: OligoDatabase,
         GC_content_min: int = 40,
@@ -117,9 +67,8 @@
             "GC": None,
             "fmd": 20,
         },
-        prohibited_sequence: str = "",
+        prohibited_sequence: Union[str, List[str]] = "",
         n_jobs: int = 1,
->>>>>>> bf8d59ac
     ):
 
         ##### log parameters #####
@@ -275,7 +224,7 @@
     ##### filter oligos by specificity #####
     oligo_database, file_database = oligo_designer.filter_by_specificity(
         oligo_database,
-        #TODO
+        # TODO
         n_jobs=config["n_jobs"],
     )
 
