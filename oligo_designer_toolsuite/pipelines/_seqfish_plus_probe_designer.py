import logging
import os
import shutil

# from typing_extensions import Literal # Python 3.7 or below
from typing import List, Literal, Tuple

from ..database import OligoDatabase, ReferenceDatabase
from ..oligo_efficiency_filter import AverageSetScoring, SeqFISHOligoScoring
from ..oligo_property_filter import (
<<<<<<< HEAD
    PropertyFilter,
    GCContentFilter,
    HomopolymericRunsFilter,
    HardMaskedSequenceFilter,
=======
    ConsecutiveRepeats,
    GCContent,
    MaskedSequences,
    PropertyFilter,
>>>>>>> 074f58f3
)
from ..oligo_selection import OligosetGenerator, padlock_heuristic_selection
from ..oligo_specificity_filter import Blastn, ExactMatches, SpecificityFilter
from ._base_probe_designer import BaseProbeDesigner


class SeqfishPlusProbeDesigner(BaseProbeDesigner):
    """_summary_

    Args:
        BaseProbeDesigner (_type_): _description_
    """

    # 1
    def filter_probes_by_property(
        self, oligo_database, GC_content_min, GC_content_max, number_consecutive, n_jobs
    ):
        masked_sequences = HardMaskedSequenceFilter()
        gc_content = GCContentFilter(
            GC_content_min=GC_content_min, GC_content_max=GC_content_max
        )
        proh_seq = HomopolymericRunsFilter(base = ["A", "C", "T", "G"], n=number_consecutive)
        filters = [masked_sequences, proh_seq, gc_content]
        property_filter = PropertyFilter(filters=filters)
        oligo_database = property_filter.apply(
            oligo_database=oligo_database, n_jobs=n_jobs
        )
        if self.write_intermediate_steps:
            file_database = oligo_database.write_database(
                filename="oligo_database_property_filter.txt"
            )
        return oligo_database, file_database

    # 2
    def filter_probes_by_specificity(
        self,
        oligo_database: OligoDatabase,
        probe_length_max: int,
        region_reference: Literal["cds", "reduced_representation", "genome"],
        word_size: int,
        percent_identity: float,
        coverage: float,
        strand: str,
        n_jobs: int,
    ) -> Tuple[OligoDatabase, str]:
        """_summary_

        Args:
            oligo_database (OligoDatabase): _description_
            probe_length_max (int): _description_
            word_size (int): _description_
            percent_identity (float): _description_
            coverage (float): _description_
            strand (str): _description_
            n_jobs (int): _description_

        Returns:
            Tuple[OligoDatabase, str]: _description_
        """

        num_genes_before, num_probes_before = self._get_probe_database_info(
            oligo_database.database
        )
        dir_specificity = os.path.join(
            self.dir_output, "specificity_temporary"
        )  # folder where the temporary files will be written

        if region_reference == "reduced_representation":
            file_transcriptome_ref = (
                self.region_generator.generate_transcript_reduced_representation(
                    include_exon_junctions=True, exon_junction_size=probe_length_max
                )
            )
        elif region_reference == "genome":
            file_transcriptome_ref = self.region_generator.generate_genome()
        elif region_reference == "cds":
            file_transcriptome_ref = (
                self.region_generator.generate_CDS_reduced_representation(
                    include_exon_junctions=True, exon_junction_size=probe_length_max
                )
            )
        self.reference = ReferenceDatabase(
            file_fasta=file_transcriptome_ref,
            metadata=self.metadata,
            dir_output=self.dir_output,
        )
        self.reference.load_fasta_into_database()
        logging.info(f"Reference DB created")
        exact_matches = ExactMatches(dir_specificity=dir_specificity)
        blastn = Blastn(
            dir_specificity=dir_specificity,
            word_size=word_size,  # 15 (config)
            percent_identity=percent_identity,  # 100 (config)
            coverage=coverage,  # alignment length instead (config)
            strand=strand,
        )
        filters = [exact_matches, blastn]
        specificity_filter = SpecificityFilter(filters=filters)

        oligo_database = specificity_filter.apply(
            oligo_database=oligo_database,
            reference_database=self.reference,
            n_jobs=n_jobs,
        )
        if self.write_intermediate_steps:
            file_database = oligo_database.write_database(
                filename="oligo_database_specificity_filter.txt"
            )

        num_genes_after, num_probes_after = self._get_probe_database_info(
            oligo_database.database
        )

        logging.info(
            f"Step - Filter Probes by Specificity: the database contains {num_probes_after} probes from {num_genes_after} genes, while {num_probes_before - num_probes_after} probes and {num_genes_before - num_genes_after} genes have been deleted in this step."
        )

        shutil.rmtree(dir_specificity)
        return oligo_database, file_database

    # 5
    def design_readout_probes(
        self,
        GC_content_min: float,
        GC_content_max: float,
        number_consecutive: int,
        length: int,
        blast_filter: Blastn,
        sequence_alphabet: List[str],
        num_probes: int,
        reference_DB: ReferenceDatabase,
    ) -> OligoDatabase:
        """_summary_

        Args:
            GC_content_min (float): _description_
            GC_content_max (float): _description_
            number_consecutive (int): _description_
            length (int): _description_
            blast_filter (Blastn): _description_
            sequence_alphabet (List[str]): _description_
            num_probes (int): _description_
            reference_DB (ReferenceDatabase): _description_

        Returns:
            OligoDatabase: _description_
        """

        property_filters = [
            GCContentFilter(GC_content_min=GC_content_min, GC_content_max=GC_content_max)
        ]

        # Reuse specificity filter and cross hybridization check (different parameters)
        specificity_filters = [blast_filter]

        readout_database = OligoDatabase(dir_output=self.dir_output)

        # TODO make sure to generate enough random probes
        # We multiply by 20 to make sure we have enough probes
        readout_database.create_random_database(
            length, num_probes * 20, sequence_alphabet=sequence_alphabet
        )

        property_filter = PropertyFilter(property_filters)
        readout_database = property_filter.apply(readout_database)

        specificity_filter = SpecificityFilter(specificity_filters)
        readout_database = specificity_filter.apply(readout_database, reference_DB)
        return readout_database

    # 3 (target)
    def check_cross_hybridization(
        self,
        oligo_database,
        dir_specificity,
        word_size,
        percent_identity,
        coverage,
        n_jobs,
    ):
        # CROSS_HYBRIDIZATION CHECK
        # Check for cross-hybridization is performed here, ExactMatches and Blastn filters are being used
        # Blastn filter is used with strand "minus"
        oligo_database.write_fasta_from_database(filename="fasta_from_our_db")
        ref_db_cross_hybr = ReferenceDatabase(
            file_fasta=self.dir_output + "/oligo_database/fasta_from_our_db.fna"
        )
        blastn_cross_hybr = Blastn(
            dir_specificity=dir_specificity,  # 15 (config) see specificity filter
            word_size=word_size,
            percent_identity=percent_identity,
            coverage=coverage,
            strand="minus",  # To be verified
        )
        filters = [blastn_cross_hybr]
        specificity_filter = SpecificityFilter(filters=filters)
        oligo_database = specificity_filter.apply(
            oligo_database=oligo_database,
            reference_database=ref_db_cross_hybr,
            n_jobs=n_jobs,
        )
        if self.write_intermediate_steps:
            file_database = oligo_database.write_database(
                filename="cross_hybridation.txt"
            )

        logging.info(f"Cross-hybridization check is performed")
        return oligo_database, file_database

    # 4
    def get_oligosets(
        self,
        oligo_database,
        GC_content_opt,
        oligoset_size,
        min_oligoset_size,
        oligos_scoring,
        n_sets,
        n_jobs,
        max_oligos,
    ):
        oligos_scoring = SeqFISHOligoScoring(GC_content_opt=GC_content_opt)
        set_scoring = AverageSetScoring()

        # distance between oligos = 2 (config)
        oligoset_generator = OligosetGenerator(
            oligoset_size=oligoset_size,
            min_oligoset_size=min_oligoset_size,
            oligos_scoring=oligos_scoring,
            set_scoring=set_scoring,
            heurustic_selection=padlock_heuristic_selection,
            max_oligos=max_oligos,
        )
        oligo_database = oligoset_generator.apply(
            oligo_database=oligo_database, n_sets=n_sets, n_jobs=n_jobs
        )
        if self.write_intermediate_steps:
            dir_oligosets = oligo_database.write_oligosets(folder="oligosets")
            file_database = oligo_database.write_database(
                filename="oligo_database_oligosets.txt"
            )
        logging.info(f"Oligoset generation is finished. Done!")

        return oligo_database, file_database, dir_oligosets<|MERGE_RESOLUTION|>--- conflicted
+++ resolved
@@ -8,17 +8,10 @@
 from ..database import OligoDatabase, ReferenceDatabase
 from ..oligo_efficiency_filter import AverageSetScoring, SeqFISHOligoScoring
 from ..oligo_property_filter import (
-<<<<<<< HEAD
+    GCContentFilter,
+    HardMaskedSequenceFilter,
+    HomopolymericRunsFilter,
     PropertyFilter,
-    GCContentFilter,
-    HomopolymericRunsFilter,
-    HardMaskedSequenceFilter,
-=======
-    ConsecutiveRepeats,
-    GCContent,
-    MaskedSequences,
-    PropertyFilter,
->>>>>>> 074f58f3
 )
 from ..oligo_selection import OligosetGenerator, padlock_heuristic_selection
 from ..oligo_specificity_filter import Blastn, ExactMatches, SpecificityFilter
@@ -40,7 +33,9 @@
         gc_content = GCContentFilter(
             GC_content_min=GC_content_min, GC_content_max=GC_content_max
         )
-        proh_seq = HomopolymericRunsFilter(base = ["A", "C", "T", "G"], n=number_consecutive)
+        proh_seq = HomopolymericRunsFilter(
+            base=["A", "C", "T", "G"], n=number_consecutive
+        )
         filters = [masked_sequences, proh_seq, gc_content]
         property_filter = PropertyFilter(filters=filters)
         oligo_database = property_filter.apply(
@@ -168,7 +163,9 @@
         """
 
         property_filters = [
-            GCContentFilter(GC_content_min=GC_content_min, GC_content_max=GC_content_max)
+            GCContentFilter(
+                GC_content_min=GC_content_min, GC_content_max=GC_content_max
+            )
         ]
 
         # Reuse specificity filter and cross hybridization check (different parameters)
