############################################
# imports
############################################

import inspect
import logging
import sys
from argparse import ArgumentParser, RawDescriptionHelpFormatter

############################################
# Utils functions
############################################


def base_parser():
    """
    Parses command-line arguments for the genomic region generator.

    This function initializes a command-line parser and defines an argument for specifying a configuration file in YAML format.
    It processes the input arguments provided when the script is run from the command line, returning them in a dictionary.

    :return: A dictionary containing the command-line arguments where the key is the argument name and the value is its specified value.
    :rtype: dict
    """
    parser = ArgumentParser(
        prog="Genomic Region Generator",
        usage="genomic_region_generation [options]",
        description=__doc__,
        formatter_class=RawDescriptionHelpFormatter,
    )
    parser.add_argument(
        "-c",
        "--config",
        help="Path to the config file in yaml format, str",
        default=None,
        type=str,
        metavar="",
    )
    args = parser.parse_args()
    return vars(args)


def base_log_parameters(parameters):
    """Log function parameters.

    :param parameters: Dict with parameter name : parameter value pairs
    :type parameters: dict
    """
    for key, value in parameters.items():
        if key != "self":
            logging.info(f"{key} = {value}")


def log_parameters_and_get_db(func, args, kwargs):
    """Log function parameters."""
    sig = inspect.signature(func)
    bound_args = sig.bind(*args, **kwargs)
    bound_args.apply_defaults()

    logging.info("Function: %s", func.__name__)
    for name, value in bound_args.arguments.items():
        if name != "self":
            logging.info("Parameter: %s = %s", name, value)

    return bound_args.arguments.get("oligo_database")


def get_oligo_database_info(oligo_database: dict):
    """Count the number of oligos and genes in the database.

    :param oligo_database: Database with oligos.
    :type oligo_database: dict
    :return: Number of genes and oligos in the database.
    :rtype: int, int
    """
<<<<<<< HEAD
    genes = oligo_database.keys()
    num_genes = len(genes)
    num_oligos = sum(len(oligo_database[gene].keys()) for gene in genes)
=======
    num_genes = len(oligo_database)
    num_oligos = sum(len(oligos) for oligos in oligo_database.values())
>>>>>>> a30d0691
    return num_genes, num_oligos


def get_oligo_length_min_max_from_database(oligo_database: dict):
    """Get minimum and maximum length of oligos stored in the oligo database.

    :param oligo_database: Database with oligos.
    :type oligo_database: dict
    :return: Min and max length of oligos
    :rtype: int, int
    """
    oligo_length_min = sys.maxsize
    oligo_length_max = 0

    for region in oligo_database.keys():
        for oligo in oligo_database[region].keys():
            length = oligo_database[region][oligo]["length"]
            if length < oligo_length_min:
                oligo_length_min = length
            if length > oligo_length_max:
                oligo_length_max = length

    return oligo_length_min, oligo_length_max


<<<<<<< HEAD
def generation_step(step_name: str):
=======
def pipeline_step_basic(step_name: str):
>>>>>>> a30d0691
    """Decorator function to log the input parameter of a general generative step (where an oligo database is created) of any pipeline and the information of the database generated.
    This decorator requires that the first returned value of the function is the oligo database.

    :param step_name: Name identifying the step.
    :type step_name: str.
    """

    def decorator(function):
        def wrapper(*args, **kwargs):
            logging.info(f"Parameters {step_name}:")
            log_parameters_and_get_db(function, args, kwargs)

            oligo_database, *returned_values = function(*args, **kwargs)

            num_genes, num_oligos = get_oligo_database_info(oligo_database.database)
            logging.info(f"Step - {step_name}: database contains {num_oligos} oligos from {num_genes} genes.")

            return oligo_database, *returned_values

        return wrapper

    return decorator


<<<<<<< HEAD
def filtering_step(step_name):
=======
def pipeline_step_advanced(step_name: str):
>>>>>>> a30d0691
    """Decorator function to log the input parameter of a general filtering step (where an oligo database is filtered) of any pipeline and the information of the changes applied to the database.
    This decorator requires that the first returned value of the function is the oligo database.

    Note: using this function can increase runtime when database is large.

    :param step_name: Name identifying the step.
    :type step_name: str.
    """

    def decorator(function):
        def wrapper(*args, **kwargs):
            logging.info(f"Parameters {step_name}:")
            oligo_database = log_parameters_and_get_db(function, args, kwargs)

            num_genes_before, num_oligos_before = get_oligo_database_info(oligo_database.database)

            oligo_database, *returned_values = function(*args, **kwargs)

            num_genes_after, num_oligos_after = get_oligo_database_info(oligo_database.database)
            logging.info(
                f"Step - {step_name}: database contains {num_oligos_after} oligos from {num_genes_after} genes, "
                f"{num_oligos_before - num_oligos_after} oligos and {num_genes_before - num_genes_after} genes removed."
            )

            return oligo_database, *returned_values

        return wrapper

    return decorator<|MERGE_RESOLUTION|>--- conflicted
+++ resolved
@@ -73,14 +73,8 @@
     :return: Number of genes and oligos in the database.
     :rtype: int, int
     """
-<<<<<<< HEAD
-    genes = oligo_database.keys()
-    num_genes = len(genes)
-    num_oligos = sum(len(oligo_database[gene].keys()) for gene in genes)
-=======
     num_genes = len(oligo_database)
     num_oligos = sum(len(oligos) for oligos in oligo_database.values())
->>>>>>> a30d0691
     return num_genes, num_oligos
 
 
@@ -106,11 +100,7 @@
     return oligo_length_min, oligo_length_max
 
 
-<<<<<<< HEAD
-def generation_step(step_name: str):
-=======
 def pipeline_step_basic(step_name: str):
->>>>>>> a30d0691
     """Decorator function to log the input parameter of a general generative step (where an oligo database is created) of any pipeline and the information of the database generated.
     This decorator requires that the first returned value of the function is the oligo database.
 
@@ -135,11 +125,7 @@
     return decorator
 
 
-<<<<<<< HEAD
-def filtering_step(step_name):
-=======
 def pipeline_step_advanced(step_name: str):
->>>>>>> a30d0691
     """Decorator function to log the input parameter of a general filtering step (where an oligo database is filtered) of any pipeline and the information of the changes applied to the database.
     This decorator requires that the first returned value of the function is the oligo database.
 
