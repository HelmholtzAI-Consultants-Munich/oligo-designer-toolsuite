############################################
# imports
############################################

import itertools
import logging
import os
import random
import shutil
import warnings
from datetime import datetime
from pathlib import Path
from typing import List

import yaml
from Bio.SeqUtils import MeltingTemp as mt

from oligo_designer_toolsuite.database import (
    OligoAttributes,
    OligoDatabase,
    ReferenceDatabase,
)
from oligo_designer_toolsuite.oligo_efficiency_filter import (
    LowestSetScoring,
    WeightedIsoformTmGCOligoScoring,
)
from oligo_designer_toolsuite.oligo_property_filter import (
    DetectionOligoFilter,
    GCContentFilter,
    HardMaskedSequenceFilter,
    HomopolymericRunsFilter,
    MeltingTemperatureNNFilter,
    PropertyFilter,
    SoftMaskedSequenceFilter,
)
from oligo_designer_toolsuite.oligo_selection import (
    OligosetGeneratorIndependentSet,
    heuristic_selection_independent_set,
)
from oligo_designer_toolsuite.oligo_specificity_filter import (
    BlastNFilter,
    BlastNSeedregionLigationsiteFilter,
    CrossHybridizationFilter,
    ExactMatchFilter,
    RemoveByLargerRegionPolicy,
    SpecificityFilter,
)
<<<<<<< HEAD
from oligo_designer_toolsuite.pipelines._utils import (
    base_parser,
    filtering_step,
    generation_step,
)
=======
from oligo_designer_toolsuite.pipelines._utils import base_parser, pipeline_step_basic
>>>>>>> a30d0691
from oligo_designer_toolsuite.sequence_generator import OligoSequenceGenerator

############################################
# SCRINSHOT Probe Designer Functions
############################################


class ScrinshotProbeDesigner:
    def __init__(
        self,
        file_regions: list,
        write_intermediate_steps: bool,
        dir_output: str,
        n_jobs: int,
    ) -> None:
        """Constructor for the ScrinshotProbeDesigner class."""

        self.write_intermediate_steps = write_intermediate_steps

        ##### create the output folder #####
        self.dir_output = os.path.abspath(dir_output)
        Path(self.dir_output).mkdir(parents=True, exist_ok=True)

        self.subdir_db_probes = "db_probes"
        self.subdir_db_reference = "db_reference"

        self.n_jobs = n_jobs

        self.probe_attributes_calculator = OligoAttributes()

        ##### setup logger #####
        timestamp = datetime.now()
        file_logger = os.path.join(
            self.dir_output,
            f"log_scrinshot_probe_designer_{timestamp.year}-{timestamp.month}-{timestamp.day}-{timestamp.hour}-{timestamp.minute}.txt",
        )
        logging.getLogger("log_name")
        logging.basicConfig(
            format="%(asctime)s [%(levelname)s] %(message)s",
            level=logging.NOTSET,
            handlers=[logging.FileHandler(file_logger), logging.StreamHandler()],
        )
        logging.captureWarnings(True)

    @pipeline_step_basic(step_name="Create Database")
    def create_probe_database(
        self,
        gene_ids: list,
        probe_length_min: int,
        probe_length_max: int,
        files_fasta_oligo_database: list[str],
<<<<<<< HEAD
        probes_per_gene_min: int,
=======
        min_probes_per_gene: int,
        db_max_in_memory: int,
>>>>>>> a30d0691
    ):
        ##### creating the probe sequences #####
        probe_sequences = OligoSequenceGenerator(dir_output=self.dir_output)
        probe_fasta_file = probe_sequences.create_sequences_sliding_window(
            files_fasta_in=files_fasta_oligo_database,
            length_interval_sequences=(probe_length_min, probe_length_max),
            region_ids=gene_ids,
            n_jobs=self.n_jobs,
        )

        ##### creating the probe database #####
        oligo_database = OligoDatabase(
<<<<<<< HEAD
            min_oligos_per_region=probes_per_gene_min,
=======
            min_oligos_per_region=min_probes_per_gene,
>>>>>>> a30d0691
            write_regions_with_insufficient_oligos=True,
            lru_db_max_in_memory=db_max_in_memory,
            database_name=self.subdir_db_probes,
            dir_output=self.dir_output,
        )
        oligo_database.load_database_from_fasta(
            files_fasta=probe_fasta_file,
            sequence_type="target",
            region_ids=gene_ids,
        )

        ##### save database #####
        if self.write_intermediate_steps:
            file_database = oligo_database.save_database(dir_database="1_db_probes_initial")
        else:
            file_database = ""

        dir = probe_sequences.dir_output
        shutil.rmtree(dir) if os.path.exists(dir) else None

        return oligo_database, file_database

    @pipeline_step_basic(step_name="Property Filters")
    def filter_by_property(
        self,
        oligo_database: OligoDatabase,
        probe_GC_content_min: float,
        probe_GC_content_max: float,
        probe_Tm_min: float,
        probe_Tm_max: float,
        detect_oligo_length_min: int,
        detect_oligo_length_max: int,
        min_thymines: int,
        arm_Tm_dif_max: int,
        arm_length_min: int,
        arm_Tm_min: float,
        arm_Tm_max: float,
        homopolymeric_base_n: str,
        Tm_parameters_probe: dict,
        Tm_chem_correction_param_probe: dict,
    ):
        # define the filters
        hard_masked_sequences = HardMaskedSequenceFilter()
        soft_masked_sequences = SoftMaskedSequenceFilter()
        gc_content = GCContentFilter(GC_content_min=probe_GC_content_min, GC_content_max=probe_GC_content_max)
        melting_temperature = MeltingTemperatureNNFilter(
            Tm_min=probe_Tm_min,
            Tm_max=probe_Tm_max,
            Tm_parameters=Tm_parameters_probe,
            Tm_chem_correction_parameters=Tm_chem_correction_param_probe,
        )
        homopolymeric_runs = HomopolymericRunsFilter(
            base_n=homopolymeric_base_n,
        )
        # only need detection oligo filter because it also checks for Padlock arms
        detect_oligo_filter = DetectionOligoFilter(
            detect_oligo_length_min=detect_oligo_length_min,
            detect_oligo_length_max=detect_oligo_length_max,
            min_thymines=min_thymines,
            arm_length_min=arm_length_min,
            arm_Tm_dif_max=arm_Tm_dif_max,
            arm_Tm_min=arm_Tm_min,
            arm_Tm_max=arm_Tm_max,
            Tm_parameters=Tm_parameters_probe,
            Tm_chem_correction_parameters=Tm_chem_correction_param_probe,
        )

        filters = [
            hard_masked_sequences,
            soft_masked_sequences,
            homopolymeric_runs,
            gc_content,
            melting_temperature,
<<<<<<< HEAD
            homopolymeric_runs,
=======
>>>>>>> a30d0691
            detect_oligo_filter,
        ]

        # initialize the preoperty filter class
        property_filter = PropertyFilter(filters=filters)

        # filter the database
        oligo_database = property_filter.apply(
            sequence_type="oligo",
            oligo_database=oligo_database,
            n_jobs=self.n_jobs,
        )

        # write the intermediate result in a file
        if self.write_intermediate_steps:
            file_database = oligo_database.save_database(dir_database="2_db_probes_property_filter")
        else:
            file_database = ""

        return oligo_database, file_database

    @pipeline_step_basic(step_name="Specificity Filters")
    def filter_by_specificity(
        self,
        oligo_database: OligoDatabase,
        files_fasta_reference_database: List[str],
        specificity_blastn_search_parameters: dict,
        specificity_blastn_hit_parameters: dict,
        cross_hybridization_blastn_search_parameters: dict,
        cross_hybridization_blastn_hit_parameters: dict,
        ligation_region_size: int,
        arm_Tm_dif_max: int,
        arm_length_min: int,
        arm_Tm_min: float,
        arm_Tm_max: float,
        Tm_parameters_probe: dict,
        Tm_chem_correction_param_probe: dict,
    ):
        ##### define reference database #####
        reference_database = ReferenceDatabase(
            database_name=self.subdir_db_reference, dir_output=self.dir_output
        )
        reference_database.load_database_from_fasta(
            files_fasta=files_fasta_reference_database, database_overwrite=False
        )

        ##### exact match filter #####
        # removing duplicated probes from the region with the most probes
        # exectute seperately before specificity filter to compute ligation side for less oligos
        exact_matches_policy = RemoveByLargerRegionPolicy()
        exact_matches = ExactMatchFilter(policy=exact_matches_policy)
        filters = [exact_matches]
        specificity_filter = SpecificityFilter(filters=filters)
        oligo_database = specificity_filter.apply(
            sequence_type="oligo",
            oligo_database=oligo_database,
            reference_database=reference_database,
            n_jobs=self.n_jobs,
        )

        ##### calculate required probe attributes #####
        oligo_database = self.probe_attributes_calculator.calculate_padlock_arms(
            oligo_database=oligo_database,
            arm_length_min=arm_length_min,
            arm_Tm_dif_max=arm_Tm_dif_max,
            arm_Tm_min=arm_Tm_min,
            arm_Tm_max=arm_Tm_max,
            Tm_parameters=Tm_parameters_probe,
            Tm_chem_correction_parameters=Tm_chem_correction_param_probe,
        )

        ##### specificity filters #####
        cross_hybridization_aligner = BlastNFilter(
            search_parameters=cross_hybridization_blastn_search_parameters,
            hit_parameters=cross_hybridization_blastn_hit_parameters,
            filter_name="blastn_crosshybridization",
            dir_output=self.dir_output,
        )
        cross_hybridization_policy = RemoveByLargerRegionPolicy()
        cross_hybridization = CrossHybridizationFilter(
            policy=cross_hybridization_policy,
            alignment_method=cross_hybridization_aligner,
            database_name_reference=self.subdir_db_reference,
            dir_output=self.dir_output,
        )

        if ligation_region_size > 0:
            specificity = BlastNSeedregionLigationsiteFilter(
                seedregion_size=ligation_region_size,
                search_parameters=specificity_blastn_search_parameters,
                hit_parameters=specificity_blastn_hit_parameters,
                filter_name="blastn_specificity",
                dir_output=self.dir_output,
            )
        else:
            specificity = BlastNFilter(
                search_parameters=specificity_blastn_search_parameters,
                hit_parameters=specificity_blastn_hit_parameters,
                filter_name="blastn_specificity",
                dir_output=self.dir_output,
            )

        filters = [specificity, cross_hybridization]
        specificity_filter = SpecificityFilter(filters=filters)
        oligo_database = specificity_filter.apply(
            sequence_type="oligo",
            oligo_database=oligo_database,
            reference_database=reference_database,
            n_jobs=self.n_jobs,
        )

        # write the intermediate result in a file
        if self.write_intermediate_steps:
            file_database = oligo_database.save_database(dir_database="3_db_probes_specificity_filter")
        else:
            file_database = ""

<<<<<<< HEAD
        dir = reference_database.dir_output
        shutil.rmtree(dir) if os.path.exists(dir) else None

        dir = cross_hybridization_aligner.dir_output
        shutil.rmtree(dir) if os.path.exists(dir) else None

        dir = cross_hybridization.dir_output
        shutil.rmtree(dir) if os.path.exists(dir) else None

        dir = specificity.dir_output
        shutil.rmtree(dir) if os.path.exists(dir) else None

        return oligo_database, file_database

    @filtering_step(step_name="Set Selection")
=======
        for directory in [
            reference_database.dir_output,
            cross_hybridization_aligner.dir_output,
            cross_hybridization.dir_output,
            specificity.dir_output,
        ]:
            if os.path.exists(directory):
                shutil.rmtree(directory)

        return oligo_database, file_database

    @pipeline_step_basic(step_name="Set Selection")
>>>>>>> a30d0691
    def create_probe_sets(
        self,
        oligo_database: OligoDatabase,
        probe_isoform_weight: float,
        probe_Tm_weight: float,
        probe_Tm_min: float,
        probe_Tm_opt: float,
        probe_Tm_max: float,
        Tm_parameters_probe: dict,
        Tm_chem_correction_param_probe: dict,
        probe_GC_weight: float,
        probe_GC_content_min: float,
        probe_GC_content_opt: float,
        probe_GC_content_max: float,
        probeset_size_opt: int,
        probeset_size_min: int,
        max_graph_size: int,
        n_sets: int,
        distance_between_probes: int,
    ):
        probes_scoring = WeightedIsoformTmGCOligoScoring(
            Tm_min=probe_Tm_min,
            Tm_opt=probe_Tm_opt,
            Tm_max=probe_Tm_max,
            GC_content_min=probe_GC_content_min,
            GC_content_opt=probe_GC_content_opt,
            GC_content_max=probe_GC_content_max,
            Tm_parameters=Tm_parameters_probe,
            Tm_chem_correction_parameters=Tm_chem_correction_param_probe,
            isoform_weight=probe_isoform_weight,
            Tm_weight=probe_Tm_weight,
            GC_weight=probe_GC_weight,
        )
        set_scoring = LowestSetScoring(ascending=True)
        probeset_generator = OligosetGeneratorIndependentSet(
            opt_oligoset_size=probeset_size_opt,
            min_oligoset_size=probeset_size_min,
            oligos_scoring=probes_scoring,
            set_scoring=set_scoring,
            heuristic_selection=heuristic_selection_independent_set,
            max_oligos=max_graph_size,
            distance_between_oligos=distance_between_probes,
        )
        oligo_database = probeset_generator.apply(
            oligo_database=oligo_database,
            sequence_type="oligo",
            n_sets=n_sets,
            n_jobs=self.n_jobs,
        )

        # write the intermediate result in a file
        if self.write_intermediate_steps:
<<<<<<< HEAD
            file_database = oligo_database.save_database(filename="4_db_probes_probesets")
=======
            file_database = oligo_database.save_database(dir_database="4_db_probes_probesets")
>>>>>>> a30d0691
            file_probesets = oligo_database.write_oligosets_to_table()
        else:
            file_database = ""
            file_probesets = ""

        return oligo_database, file_database, file_probesets

    def compute_probe_attributes(
        self,
        oligo_database: OligoDatabase,
        Tm_parameters_probe: dict,
        Tm_chem_correction_param_probe: dict,
    ):
        oligo_database = self.probe_attributes_calculator.calculate_oligo_length(
            oligo_database=oligo_database
        )
        oligo_database = self.probe_attributes_calculator.calculate_GC_content(
            oligo_database=oligo_database, sequence_type="oligo"
        )
        oligo_database = self.probe_attributes_calculator.calculate_TmNN(
            oligo_database=oligo_database,
            sequence_type="oligo",
            Tm_parameters=Tm_parameters_probe,
            Tm_chem_correction_parameters=Tm_chem_correction_param_probe,
        )
        oligo_database = self.probe_attributes_calculator.calculate_num_targeted_transcripts(
            oligo_database=oligo_database
        )
        oligo_database = self.probe_attributes_calculator.calculate_isoform_consensus(
            oligo_database=oligo_database
        )

        return oligo_database

    def design_final_padlock_sequence(
        self,
        oligo_database: OligoDatabase,
        min_thymines: int,
        U_distance: int,
        detect_oligo_length_min: int,
        detect_oligo_length_max: int,
        detect_oligo_Tm_opt: float,
        Tm_parameters_detection_oligo: dict,
        Tm_chem_correction_param_detection_oligo: dict,
        Tm_parameters_probe: dict,
        Tm_chem_correction_param_probe: dict,
    ):
        """ """

        def _get_barcode(number_regions: int, barcode_length: int, seed: int, choices: list):

            while len(choices) ** barcode_length < number_regions:
                barcode_length += 1

            barcodes = ["".join(nts) for nts in itertools.product(choices, repeat=barcode_length)]
            random.seed(seed)
            random.shuffle(barcodes)

            return barcodes

        def _get_padlock_probe(probe_attributes: dict):

            ligation_site = probe_attributes["ligation_site"]
            probe_attributes["sequence_padlock_arm1"] = probe_attributes["oligo"][ligation_site:]
            probe_attributes["sequence_padlock_arm2"] = probe_attributes["oligo"][:ligation_site]

            probe_attributes["sequence_padlock_accessory1"] = "TCCTCTATGATTACTGAC"
            probe_attributes["sequence_padlock_ISS_anchor"] = "TGCGTCTATTTAGTGGAGCC"
            probe_attributes["sequence_padlock_accessory2"] = "CTATCTTCTTT"

            probe_attributes["sequence_padlock_backbone"] = (
                probe_attributes["sequence_padlock_accessory1"]
                + probe_attributes["sequence_padlock_ISS_anchor"]
                + probe_attributes["barcode"]
                + probe_attributes["sequence_padlock_accessory2"]
            )

            probe_attributes["sequence_padlock_probe"] = (
                probe_attributes["sequence_padlock_arm1"]
                + probe_attributes["sequence_padlock_backbone"]
                + probe_attributes["sequence_padlock_arm2"]
            )

            probe_attributes["Tm_arm1"] = self.probe_attributes_calculator._calc_TmNN(
                sequence=probe_attributes["sequence_padlock_arm1"],
                Tm_parameters=Tm_parameters_probe,
                Tm_chem_correction_parameters=Tm_chem_correction_param_probe,
            )
            probe_attributes["Tm_arm2"] = self.probe_attributes_calculator._calc_TmNN(
                sequence=probe_attributes["sequence_padlock_arm2"],
                Tm_parameters=Tm_parameters_probe,
                Tm_chem_correction_parameters=Tm_chem_correction_param_probe,
            )
            probe_attributes["Tm_diff_arms"] = round(
                abs(probe_attributes["Tm_arm1"] - probe_attributes["Tm_arm2"]), 2
            )

            return probe_attributes

        def _get_detection_oligo(probe_attributes: dict):
            def get_Tm_dif(oligo):
                Tm = self.probe_attributes_calculator._calc_TmNN(
                    sequence=oligo,
                    Tm_parameters=Tm_parameters_detection_oligo,
                    Tm_chem_correction_parameters=Tm_chem_correction_param_detection_oligo,
                )
                return abs(Tm - detect_oligo_Tm_opt)

            def _find_best_oligo(oligo, cut_from_right):

                oligos = [oligo]
                Tm_dif = [get_Tm_dif(oligo)]

                # either start cut from left or right and make sure that oligo length is >= detect_oligo_length_min
                for count in range(0, len(oligo) - detect_oligo_length_min):
                    if bool(count % 2) * cut_from_right:
                        oligo = oligo[1:]
                    else:
                        oligo = oligo[:-1]

                    if oligo.count("T") >= min_thymines:
                        oligos.append(oligo)
                        Tm_dif.append(get_Tm_dif(oligo))

                return oligos, Tm_dif

            def _exchange_T_with_U(oligo):
                if oligo.find("T") < oligo[::-1].find("T"):
                    fluorophor_pos = "left"
                else:
                    fluorophor_pos = "right"
                    oligo = oligo[::-1]

                pos = 0
                new_pos = 1
                for _ in range(min_thymines):
                    while True:
                        shift = 0 if (pos == 0 and (new_pos != 0)) else U_distance
                        start = min(pos + shift, len(oligo))
                        new_pos = oligo[start:].find("T")
                        if new_pos == -1:
                            pos = oligo.rfind("T") - U_distance
                        else:
                            pos = pos + shift + new_pos
                            oligo = oligo[:pos] + "U" + oligo[pos + 1 :]
                            break

                # Add fluorophore
                if fluorophor_pos == "left":
                    oligo = "[fluorophore]" + oligo
                elif fluorophor_pos == "right":
                    oligo = oligo[::-1] + "[fluorophore]"

                return oligo

<<<<<<< HEAD
            detect_oligo_even, detect_oligo_long_left, detect_oligo_long_right = (
                self.probe_attributes_calculator._calc_detect_oligo(
                    sequence=probe_attributes["oligo"],
                    ligation_site=probe_attributes["ligation_site"],
                    detect_oligo_length_min=detect_oligo_length_min,
                    detect_oligo_length_max=detect_oligo_length_max,
                    min_thymines=min_thymines,
                )
=======
            (
                detect_oligo_even,
                detect_oligo_long_left,
                detect_oligo_long_right,
            ) = self.probe_attributes_calculator._calc_detect_oligo(
                sequence=probe_attributes["oligo"],
                ligation_site=probe_attributes["ligation_site"],
                detect_oligo_length_min=detect_oligo_length_min,
                detect_oligo_length_max=detect_oligo_length_max,
                min_thymines=min_thymines,
>>>>>>> a30d0691
            )

            # Search for best oligos
            initial_oligos = [
                detect_oligo
                for detect_oligo in [
                    detect_oligo_even,
                    detect_oligo_long_left,
                    detect_oligo_long_right,
                ]
                if (detect_oligo is not None) and (detect_oligo.count("T") >= min_thymines)
            ]

            # Check which of the three initial detection oligo is the best one
            Tm_dif = [get_Tm_dif(detect_oligo) for detect_oligo in initial_oligos]
            best_initial_oligo = initial_oligos[Tm_dif.index(min(Tm_dif))]

            # Iterative search through shorter oligos
            oligos_cut_from_right, Tm_dif_cut_from_right = _find_best_oligo(
                best_initial_oligo, cut_from_right=True
            )
            oligos_cut_from_left, Tm_dif_cut_from_left = _find_best_oligo(
                best_initial_oligo, cut_from_right=False
            )
            oligos = oligos_cut_from_right + oligos_cut_from_left
            Tm_dif = Tm_dif_cut_from_right + Tm_dif_cut_from_left
            detection_oligo = oligos[Tm_dif.index(min(Tm_dif))]

            probe_attributes["Tm_detection_oligo"] = self.probe_attributes_calculator._calc_TmNN(
                sequence=detection_oligo,
                Tm_parameters=Tm_parameters_detection_oligo,
                Tm_chem_correction_parameters=Tm_chem_correction_param_detection_oligo,
            )

            # exchange T's with U (for enzymatic degradation of oligos)
            detection_oligo = _exchange_T_with_U(detection_oligo)
            probe_attributes["sequence_detection_oligo"] = detection_oligo

            return probe_attributes

        region_ids = list(oligo_database.database.keys())

        barcodes = _get_barcode(len(region_ids), barcode_length=4, seed=0, choices=["A", "C", "T", "G"])

        for region_idx, region_id in enumerate(region_ids):

            database_region = oligo_database.database[region_id]
            probesets_region = oligo_database.oligosets[region_id]
            probesets_probe_columns = [col for col in probesets_region.columns if col.startswith("oligo_")]

            for index in range(len(probesets_region.index)):
                for column in probesets_probe_columns:
                    probe_id = str(probesets_region.loc[index, column])
                    probe_attributes = database_region[probe_id]

                    probe_attributes["barcode"] = barcodes[region_idx]
                    probe_attributes["sequence_mRNA"] = probe_attributes["target"]
                    probe_attributes["sequence_mRNA_probe"] = probe_attributes["oligo"]

                    probe_attributes = _get_padlock_probe(probe_attributes)
                    probe_attributes = _get_detection_oligo(probe_attributes)

                    oligo_database.database[region_id][probe_id] = probe_attributes

        return oligo_database

    def generate_output(self, oligo_database: OligoDatabase, top_n_sets: int):

        attributes = [
            "chromosome",
            "start",
            "end",
            "strand",
            "sequence_padlock_probe",
            "sequence_detection_oligo",
            "sequence_padlock_arm1",
            "sequence_padlock_accessory1",
            "sequence_padlock_ISS_anchor",
            "barcode",
            "sequence_padlock_accessory2",
            "sequence_padlock_arm2",
            "sequence_mRNA",
            "sequence_mRNA_probe",
            "length",
            "ligation_site",
            "Tm_arm1",
            "Tm_arm2",
            "Tm_diff_arms",
            "Tm_detection_oligo",
            "source",
            "species",
            "annotation_release",
            "genome_assembly",
            "regiontype",
            "gene_id",
            "transcript_id",
            "exon_number",
        ]
        oligo_database.write_oligosets_to_yaml(
<<<<<<< HEAD
            attributes=attributes, top_n_sets=top_n_sets, ascending=True, filename="padlock_probes.yml"
=======
            attributes=attributes,
            top_n_sets=top_n_sets,
            ascending=True,
            filename="padlock_probes.yml",
>>>>>>> a30d0691
        )

        # write a second file that only contains order information
        yaml_dict_order = {}

        for region_id, oligo_dict in oligo_database.database.items():
            yaml_dict_order[region_id] = {}
            oligosets_region = oligo_database.oligosets[region_id]
            oligosets_oligo_columns = [col for col in oligosets_region.columns if col.startswith("oligo_")]
            oligosets_score_columns = [col for col in oligosets_region.columns if col.startswith("score_")]

            oligosets_region.sort_values(oligosets_score_columns, ascending=True)
<<<<<<< HEAD
            oligosets_region = oligosets_region.loc[range(top_n_sets), oligosets_oligo_columns]
=======
            oligosets_region = oligosets_region.head(top_n_sets)[oligosets_oligo_columns]
>>>>>>> a30d0691

            # iterate through all oligo sets
            for _, oligoset in oligosets_region.iterrows():
                for oligo_id in oligoset:
                    yaml_dict_order[region_id][oligo_id] = {
                        "sequence_padlock_probe": oligo_dict[oligo_id]["sequence_padlock_probe"],
                        "sequence_detection_oligo": oligo_dict[oligo_id]["sequence_detection_oligo"],
                    }

        with open(os.path.join(self.dir_output, "padlock_probes_order.yml"), "w") as outfile:
            yaml.dump(yaml_dict_order, outfile, default_flow_style=False, sort_keys=False)


############################################
# SCRINSHOT Probe Designer Pipeline
############################################


def main():

    args = base_parser()

    ##### read the config file #####
    with open(args["config"], "r") as handle:
        config = yaml.safe_load(handle)

    ##### read the genes file #####
    if config["file_regions"] is None:
        warnings.warn(
            "No gene list file was provided! All genes from fasta file are used to generate the probes. This chioce can use a lot of resources."
        )
        gene_ids = None
    else:
        with open(config["file_regions"]) as handle:
            lines = handle.readlines()
            # ensure that the list contains unique gene ids
            gene_ids = list(set([line.rstrip() for line in lines]))

    ##### initialize probe designer pipeline #####
    pipeline = ScrinshotProbeDesigner(
        write_intermediate_steps=config["write_intermediate_steps"],
        dir_output=config["dir_output"],
        n_jobs=config["n_jobs"],
    )

    ##### create probe database #####
    probe_database, file_database = pipeline.create_probe_database(
        gene_ids=gene_ids,
        probe_length_min=config["probe_length_min"],
        probe_length_max=config["probe_length_max"],
        files_fasta_oligo_database=config["files_fasta_probe_database"],
        # we should have at least "min_probeset_size" probes per gene to create one set
<<<<<<< HEAD
        probes_per_gene_min=config["probeset_size_min"],
=======
        min_probes_per_gene=config["probeset_size_min"],
        db_max_in_memory=config["db_max_in_memory"],
>>>>>>> a30d0691
    )

    ##### filter probes by property #####
    # preprocess melting temperature params
    Tm_parameters_probe = config["Tm_parameters_probe"]
    Tm_parameters_probe["nn_table"] = getattr(mt, Tm_parameters_probe["nn_table"])
    Tm_parameters_probe["tmm_table"] = getattr(mt, Tm_parameters_probe["tmm_table"])
    Tm_parameters_probe["imm_table"] = getattr(mt, Tm_parameters_probe["imm_table"])
    Tm_parameters_probe["de_table"] = getattr(mt, Tm_parameters_probe["de_table"])

    probe_database, file_database = pipeline.filter_by_property(
        oligo_database=probe_database,
        probe_GC_content_min=config["probe_GC_content_min"],
        probe_GC_content_max=config["probe_GC_content_max"],
        probe_Tm_min=config["probe_Tm_min"],
        probe_Tm_max=config["probe_Tm_max"],
        detect_oligo_length_min=config["detect_oligo_length_min"],
        detect_oligo_length_max=config["detect_oligo_length_max"],
        min_thymines=config["min_thymines"],
        arm_Tm_dif_max=config["arm_Tm_dif_max"],
        arm_length_min=config["arm_length_min"],
        arm_Tm_min=config["arm_Tm_min"],
        arm_Tm_max=config["arm_Tm_max"],
        homopolymeric_base_n=config["homopolymeric_base_n"],
        Tm_parameters_probe=Tm_parameters_probe,
        Tm_chem_correction_param_probe=config["Tm_chem_correction_param_probe"],
    )

    # ##### filter probes by specificity #####
    probe_database, file_database = pipeline.filter_by_specificity(
        oligo_database=probe_database,
        files_fasta_reference_database=config["files_fasta_reference_database"],
        specificity_blastn_search_parameters=config["specificity_blastn_search_parameters"],
        specificity_blastn_hit_parameters=config["specificity_blastn_hit_parameters"],
        cross_hybridization_blastn_search_parameters=config["cross_hybridization_blastn_search_parameters"],
        cross_hybridization_blastn_hit_parameters=config["cross_hybridization_blastn_hit_parameters"],
        ligation_region_size=config["ligation_region_size"],
        arm_Tm_dif_max=config["arm_Tm_dif_max"],
        arm_length_min=config["arm_length_min"],
        arm_Tm_min=config["arm_Tm_min"],
        arm_Tm_max=config["arm_Tm_max"],
        Tm_parameters_probe=Tm_parameters_probe,
        Tm_chem_correction_param_probe=config["Tm_chem_correction_param_probe"],
    )

    ##### create probe sets #####
    probe_database, file_database, dir_probesets = pipeline.create_probe_sets(
        oligo_database=probe_database,
        probe_isoform_weight=config["probe_isoform_weight"],
        probe_Tm_weight=config["probe_Tm_weight"],
        probe_Tm_min=config["probe_Tm_min"],
        probe_Tm_opt=config["probe_Tm_opt"],
        probe_Tm_max=config["probe_Tm_max"],
        Tm_parameters_probe=Tm_parameters_probe,
        Tm_chem_correction_param_probe=config["Tm_chem_correction_param_probe"],
        probe_GC_weight=config["probe_GC_weight"],
        probe_GC_content_min=config["probe_GC_content_min"],
        probe_GC_content_opt=config["probe_GC_content_opt"],
        probe_GC_content_max=config["probe_GC_content_max"],
        probeset_size_opt=config["probeset_size_opt"],
        probeset_size_min=config["probeset_size_min"],
        max_graph_size=config["max_graph_size"],
        n_sets=config["n_sets"],
        distance_between_probes=config["distance_between_probes"],
    )

    ##### create final padlock probe sequences #####
    # compute all required attributes
    probe_database = pipeline.compute_probe_attributes(
        oligo_database=probe_database,
        Tm_parameters_probe=Tm_parameters_probe,
        Tm_chem_correction_param_probe=config["Tm_chem_correction_param_probe"],
    )

    # preprocess melting temperature params
    Tm_parameters_detection_oligo = config["Tm_parameters_detection_oligo"]
    Tm_parameters_detection_oligo["nn_table"] = getattr(mt, Tm_parameters_detection_oligo["nn_table"])
    Tm_parameters_detection_oligo["tmm_table"] = getattr(mt, Tm_parameters_detection_oligo["tmm_table"])
    Tm_parameters_detection_oligo["imm_table"] = getattr(mt, Tm_parameters_detection_oligo["imm_table"])
    Tm_parameters_detection_oligo["de_table"] = getattr(mt, Tm_parameters_detection_oligo["de_table"])

    probe_database = pipeline.design_final_padlock_sequence(
        oligo_database=probe_database,
        min_thymines=config["min_thymines"],
        U_distance=config["U_distance"],
        detect_oligo_length_min=config["detect_oligo_length_min"],
        detect_oligo_length_max=config["detect_oligo_length_max"],
        detect_oligo_Tm_opt=config["detect_oligo_Tm_opt"],
        Tm_parameters_detection_oligo=config["Tm_parameters_detection_oligo"],
        Tm_chem_correction_param_detection_oligo=config["Tm_chem_correction_param_detection_oligo"],
        Tm_parameters_probe=Tm_parameters_probe,
        Tm_chem_correction_param_probe=config["Tm_chem_correction_param_probe"],
    )

    pipeline.generate_output(oligo_database=probe_database, top_n_sets=config["top_n_sets"])

    logging.info(f"Oligo sets were saved in {dir_probesets}")
    logging.info("##### End of the pipeline. #####")


if __name__ == "__main__":
    main()<|MERGE_RESOLUTION|>--- conflicted
+++ resolved
@@ -45,15 +45,7 @@
     RemoveByLargerRegionPolicy,
     SpecificityFilter,
 )
-<<<<<<< HEAD
-from oligo_designer_toolsuite.pipelines._utils import (
-    base_parser,
-    filtering_step,
-    generation_step,
-)
-=======
 from oligo_designer_toolsuite.pipelines._utils import base_parser, pipeline_step_basic
->>>>>>> a30d0691
 from oligo_designer_toolsuite.sequence_generator import OligoSequenceGenerator
 
 ############################################
@@ -105,12 +97,8 @@
         probe_length_min: int,
         probe_length_max: int,
         files_fasta_oligo_database: list[str],
-<<<<<<< HEAD
-        probes_per_gene_min: int,
-=======
         min_probes_per_gene: int,
         db_max_in_memory: int,
->>>>>>> a30d0691
     ):
         ##### creating the probe sequences #####
         probe_sequences = OligoSequenceGenerator(dir_output=self.dir_output)
@@ -123,11 +111,7 @@
 
         ##### creating the probe database #####
         oligo_database = OligoDatabase(
-<<<<<<< HEAD
-            min_oligos_per_region=probes_per_gene_min,
-=======
             min_oligos_per_region=min_probes_per_gene,
->>>>>>> a30d0691
             write_regions_with_insufficient_oligos=True,
             lru_db_max_in_memory=db_max_in_memory,
             database_name=self.subdir_db_probes,
@@ -201,10 +185,6 @@
             homopolymeric_runs,
             gc_content,
             melting_temperature,
-<<<<<<< HEAD
-            homopolymeric_runs,
-=======
->>>>>>> a30d0691
             detect_oligo_filter,
         ]
 
@@ -322,23 +302,6 @@
         else:
             file_database = ""
 
-<<<<<<< HEAD
-        dir = reference_database.dir_output
-        shutil.rmtree(dir) if os.path.exists(dir) else None
-
-        dir = cross_hybridization_aligner.dir_output
-        shutil.rmtree(dir) if os.path.exists(dir) else None
-
-        dir = cross_hybridization.dir_output
-        shutil.rmtree(dir) if os.path.exists(dir) else None
-
-        dir = specificity.dir_output
-        shutil.rmtree(dir) if os.path.exists(dir) else None
-
-        return oligo_database, file_database
-
-    @filtering_step(step_name="Set Selection")
-=======
         for directory in [
             reference_database.dir_output,
             cross_hybridization_aligner.dir_output,
@@ -351,7 +314,6 @@
         return oligo_database, file_database
 
     @pipeline_step_basic(step_name="Set Selection")
->>>>>>> a30d0691
     def create_probe_sets(
         self,
         oligo_database: OligoDatabase,
@@ -404,11 +366,7 @@
 
         # write the intermediate result in a file
         if self.write_intermediate_steps:
-<<<<<<< HEAD
-            file_database = oligo_database.save_database(filename="4_db_probes_probesets")
-=======
             file_database = oligo_database.save_database(dir_database="4_db_probes_probesets")
->>>>>>> a30d0691
             file_probesets = oligo_database.write_oligosets_to_table()
         else:
             file_database = ""
@@ -564,16 +522,6 @@
 
                 return oligo
 
-<<<<<<< HEAD
-            detect_oligo_even, detect_oligo_long_left, detect_oligo_long_right = (
-                self.probe_attributes_calculator._calc_detect_oligo(
-                    sequence=probe_attributes["oligo"],
-                    ligation_site=probe_attributes["ligation_site"],
-                    detect_oligo_length_min=detect_oligo_length_min,
-                    detect_oligo_length_max=detect_oligo_length_max,
-                    min_thymines=min_thymines,
-                )
-=======
             (
                 detect_oligo_even,
                 detect_oligo_long_left,
@@ -584,7 +532,6 @@
                 detect_oligo_length_min=detect_oligo_length_min,
                 detect_oligo_length_max=detect_oligo_length_max,
                 min_thymines=min_thymines,
->>>>>>> a30d0691
             )
 
             # Search for best oligos
@@ -684,14 +631,10 @@
             "exon_number",
         ]
         oligo_database.write_oligosets_to_yaml(
-<<<<<<< HEAD
-            attributes=attributes, top_n_sets=top_n_sets, ascending=True, filename="padlock_probes.yml"
-=======
             attributes=attributes,
             top_n_sets=top_n_sets,
             ascending=True,
             filename="padlock_probes.yml",
->>>>>>> a30d0691
         )
 
         # write a second file that only contains order information
@@ -704,11 +647,7 @@
             oligosets_score_columns = [col for col in oligosets_region.columns if col.startswith("score_")]
 
             oligosets_region.sort_values(oligosets_score_columns, ascending=True)
-<<<<<<< HEAD
-            oligosets_region = oligosets_region.loc[range(top_n_sets), oligosets_oligo_columns]
-=======
             oligosets_region = oligosets_region.head(top_n_sets)[oligosets_oligo_columns]
->>>>>>> a30d0691
 
             # iterate through all oligo sets
             for _, oligoset in oligosets_region.iterrows():
@@ -721,6 +660,289 @@
         with open(os.path.join(self.dir_output, "padlock_probes_order.yml"), "w") as outfile:
             yaml.dump(yaml_dict_order, outfile, default_flow_style=False, sort_keys=False)
 
+    def compute_probe_attributes(
+        self,
+        oligo_database: OligoDatabase,
+        Tm_parameters_probe: dict,
+        Tm_chem_correction_param_probe: dict,
+    ):
+        oligo_database = self.probe_attributes_calculator.calculate_oligo_length(
+            oligo_database=oligo_database
+        )
+        oligo_database = self.probe_attributes_calculator.calculate_GC_content(
+            oligo_database=oligo_database, sequence_type="oligo"
+        )
+        oligo_database = self.probe_attributes_calculator.calculate_TmNN(
+            oligo_database=oligo_database,
+            sequence_type="oligo",
+            Tm_parameters=Tm_parameters_probe,
+            Tm_chem_correction_parameters=Tm_chem_correction_param_probe,
+        )
+        oligo_database = self.probe_attributes_calculator.calculate_num_targeted_transcripts(
+            oligo_database=oligo_database
+        )
+        oligo_database = self.probe_attributes_calculator.calculate_isoform_consensus(
+            oligo_database=oligo_database
+        )
+
+        return oligo_database
+
+    def design_final_padlock_sequence(
+        self,
+        oligo_database: OligoDatabase,
+        min_thymines: int,
+        U_distance: int,
+        detect_oligo_length_min: int,
+        detect_oligo_length_max: int,
+        detect_oligo_Tm_opt: float,
+        Tm_parameters_detection_oligo: dict,
+        Tm_chem_correction_param_detection_oligo: dict,
+        Tm_parameters_probe: dict,
+        Tm_chem_correction_param_probe: dict,
+    ):
+        """ """
+
+        def _get_barcode(number_regions: int, barcode_length: int, seed: int, choices: list):
+
+            while len(choices) ** barcode_length < number_regions:
+                barcode_length += 1
+
+            barcodes = ["".join(nts) for nts in itertools.product(choices, repeat=barcode_length)]
+            random.seed(seed)
+            random.shuffle(barcodes)
+
+            return barcodes
+
+        def _get_padlock_probe(probe_attributes: dict):
+
+            ligation_site = probe_attributes["ligation_site"]
+            probe_attributes["sequence_padlock_arm1"] = probe_attributes["oligo"][ligation_site:]
+            probe_attributes["sequence_padlock_arm2"] = probe_attributes["oligo"][:ligation_site]
+
+            probe_attributes["sequence_padlock_accessory1"] = "TCCTCTATGATTACTGAC"
+            probe_attributes["sequence_padlock_ISS_anchor"] = "TGCGTCTATTTAGTGGAGCC"
+            probe_attributes["sequence_padlock_accessory2"] = "CTATCTTCTTT"
+
+            probe_attributes["sequence_padlock_backbone"] = (
+                probe_attributes["sequence_padlock_accessory1"]
+                + probe_attributes["sequence_padlock_ISS_anchor"]
+                + probe_attributes["barcode"]
+                + probe_attributes["sequence_padlock_accessory2"]
+            )
+
+            probe_attributes["sequence_padlock_probe"] = (
+                probe_attributes["sequence_padlock_arm1"]
+                + probe_attributes["sequence_padlock_backbone"]
+                + probe_attributes["sequence_padlock_arm2"]
+            )
+
+            probe_attributes["Tm_arm1"] = self.probe_attributes_calculator._calc_TmNN(
+                sequence=probe_attributes["sequence_padlock_arm1"],
+                Tm_parameters=Tm_parameters_probe,
+                Tm_chem_correction_parameters=Tm_chem_correction_param_probe,
+            )
+            probe_attributes["Tm_arm2"] = self.probe_attributes_calculator._calc_TmNN(
+                sequence=probe_attributes["sequence_padlock_arm2"],
+                Tm_parameters=Tm_parameters_probe,
+                Tm_chem_correction_parameters=Tm_chem_correction_param_probe,
+            )
+            probe_attributes["Tm_diff_arms"] = round(
+                abs(probe_attributes["Tm_arm1"] - probe_attributes["Tm_arm2"]), 2
+            )
+
+            return probe_attributes
+
+        def _get_detection_oligo(probe_attributes: dict):
+            def get_Tm_dif(oligo):
+                Tm = self.probe_attributes_calculator._calc_TmNN(
+                    sequence=oligo,
+                    Tm_parameters=Tm_parameters_detection_oligo,
+                    Tm_chem_correction_parameters=Tm_chem_correction_param_detection_oligo,
+                )
+                return abs(Tm - detect_oligo_Tm_opt)
+
+            def _find_best_oligo(oligo, cut_from_right):
+
+                oligos = [oligo]
+                Tm_dif = [get_Tm_dif(oligo)]
+
+                # either start cut from left or right and make sure that oligo length is >= detect_oligo_length_min
+                for count in range(0, len(oligo) - detect_oligo_length_min):
+                    if bool(count % 2) * cut_from_right:
+                        oligo = oligo[1:]
+                    else:
+                        oligo = oligo[:-1]
+
+                    if oligo.count("T") >= min_thymines:
+                        oligos.append(oligo)
+                        Tm_dif.append(get_Tm_dif(oligo))
+
+                return oligos, Tm_dif
+
+            def _exchange_T_with_U(oligo):
+                if oligo.find("T") < oligo[::-1].find("T"):
+                    fluorophor_pos = "left"
+                else:
+                    fluorophor_pos = "right"
+                    oligo = oligo[::-1]
+
+                pos = 0
+                new_pos = 1
+                for _ in range(min_thymines):
+                    while True:
+                        shift = 0 if (pos == 0 and (new_pos != 0)) else U_distance
+                        start = min(pos + shift, len(oligo))
+                        new_pos = oligo[start:].find("T")
+                        if new_pos == -1:
+                            pos = oligo.rfind("T") - U_distance
+                        else:
+                            pos = pos + shift + new_pos
+                            oligo = oligo[:pos] + "U" + oligo[pos + 1 :]
+                            break
+
+                # Add fluorophore
+                if fluorophor_pos == "left":
+                    oligo = "[fluorophore]" + oligo
+                elif fluorophor_pos == "right":
+                    oligo = oligo[::-1] + "[fluorophore]"
+
+                return oligo
+
+            (
+                detect_oligo_even,
+                detect_oligo_long_left,
+                detect_oligo_long_right,
+            ) = self.probe_attributes_calculator._calc_detect_oligo(
+                sequence=probe_attributes["oligo"],
+                ligation_site=probe_attributes["ligation_site"],
+                detect_oligo_length_min=detect_oligo_length_min,
+                detect_oligo_length_max=detect_oligo_length_max,
+                min_thymines=min_thymines,
+            )
+
+            # Search for best oligos
+            initial_oligos = [
+                detect_oligo
+                for detect_oligo in [
+                    detect_oligo_even,
+                    detect_oligo_long_left,
+                    detect_oligo_long_right,
+                ]
+                if (detect_oligo is not None) and (detect_oligo.count("T") >= min_thymines)
+            ]
+
+            # Check which of the three initial detection oligo is the best one
+            Tm_dif = [get_Tm_dif(detect_oligo) for detect_oligo in initial_oligos]
+            best_initial_oligo = initial_oligos[Tm_dif.index(min(Tm_dif))]
+
+            # Iterative search through shorter oligos
+            oligos_cut_from_right, Tm_dif_cut_from_right = _find_best_oligo(
+                best_initial_oligo, cut_from_right=True
+            )
+            oligos_cut_from_left, Tm_dif_cut_from_left = _find_best_oligo(
+                best_initial_oligo, cut_from_right=False
+            )
+            oligos = oligos_cut_from_right + oligos_cut_from_left
+            Tm_dif = Tm_dif_cut_from_right + Tm_dif_cut_from_left
+            detection_oligo = oligos[Tm_dif.index(min(Tm_dif))]
+
+            probe_attributes["Tm_detection_oligo"] = self.probe_attributes_calculator._calc_TmNN(
+                sequence=detection_oligo,
+                Tm_parameters=Tm_parameters_detection_oligo,
+                Tm_chem_correction_parameters=Tm_chem_correction_param_detection_oligo,
+            )
+
+            # exchange T's with U (for enzymatic degradation of oligos)
+            detection_oligo = _exchange_T_with_U(detection_oligo)
+            probe_attributes["sequence_detection_oligo"] = detection_oligo
+
+            return probe_attributes
+
+        region_ids = list(oligo_database.database.keys())
+
+        barcodes = _get_barcode(len(region_ids), barcode_length=4, seed=0, choices=["A", "C", "T", "G"])
+
+        for region_idx, region_id in enumerate(region_ids):
+
+            database_region = oligo_database.database[region_id]
+            probesets_region = oligo_database.oligosets[region_id]
+            probesets_probe_columns = [col for col in probesets_region.columns if col.startswith("oligo_")]
+
+            for index in range(len(probesets_region.index)):
+                for column in probesets_probe_columns:
+                    probe_id = str(probesets_region.loc[index, column])
+                    probe_attributes = database_region[probe_id]
+
+                    probe_attributes["barcode"] = barcodes[region_idx]
+                    probe_attributes["sequence_mRNA"] = probe_attributes["target"]
+                    probe_attributes["sequence_mRNA_probe"] = probe_attributes["oligo"]
+
+                    probe_attributes = _get_padlock_probe(probe_attributes)
+                    probe_attributes = _get_detection_oligo(probe_attributes)
+
+                    oligo_database.database[region_id][probe_id] = probe_attributes
+
+        return oligo_database
+
+    def generate_output(self, oligo_database: OligoDatabase, top_n_sets: int):
+
+        attributes = [
+            "chromosome",
+            "start",
+            "end",
+            "strand",
+            "sequence_padlock_probe",
+            "sequence_detection_oligo",
+            "sequence_padlock_arm1",
+            "sequence_padlock_accessory1",
+            "sequence_padlock_ISS_anchor",
+            "barcode",
+            "sequence_padlock_accessory2",
+            "sequence_padlock_arm2",
+            "sequence_mRNA",
+            "sequence_mRNA_probe",
+            "length",
+            "ligation_site",
+            "Tm_arm1",
+            "Tm_arm2",
+            "Tm_diff_arms",
+            "Tm_detection_oligo",
+            "source",
+            "species",
+            "annotation_release",
+            "genome_assembly",
+            "regiontype",
+            "gene_id",
+            "transcript_id",
+            "exon_number",
+        ]
+        oligo_database.write_oligosets_to_yaml(
+            attributes=attributes, top_n_sets=top_n_sets, ascending=True, filename="padlock_probes.yml"
+        )
+
+        # write a second file that only contains order information
+        yaml_dict_order = {}
+
+        for region_id, oligo_dict in oligo_database.database.items():
+            yaml_dict_order[region_id] = {}
+            oligosets_region = oligo_database.oligosets[region_id]
+            oligosets_oligo_columns = [col for col in oligosets_region.columns if col.startswith("oligo_")]
+            oligosets_score_columns = [col for col in oligosets_region.columns if col.startswith("score_")]
+
+            oligosets_region.sort_values(oligosets_score_columns, ascending=True)
+            oligosets_region = oligosets_region.loc[range(top_n_sets), oligosets_oligo_columns]
+
+            # iterate through all oligo sets
+            for _, oligoset in oligosets_region.iterrows():
+                for oligo_id in oligoset:
+                    yaml_dict_order[region_id][oligo_id] = {
+                        "sequence_padlock_probe": oligo_dict[oligo_id]["sequence_padlock_probe"],
+                        "sequence_detection_oligo": oligo_dict[oligo_id]["sequence_detection_oligo"],
+                    }
+
+        with open(os.path.join(self.dir_output, "padlock_probes_order.yml"), "w") as outfile:
+            yaml.dump(yaml_dict_order, outfile, default_flow_style=False, sort_keys=False)
+
 
 ############################################
 # SCRINSHOT Probe Designer Pipeline
@@ -761,12 +983,8 @@
         probe_length_max=config["probe_length_max"],
         files_fasta_oligo_database=config["files_fasta_probe_database"],
         # we should have at least "min_probeset_size" probes per gene to create one set
-<<<<<<< HEAD
-        probes_per_gene_min=config["probeset_size_min"],
-=======
         min_probes_per_gene=config["probeset_size_min"],
         db_max_in_memory=config["db_max_in_memory"],
->>>>>>> a30d0691
     )
 
     ##### filter probes by property #####
