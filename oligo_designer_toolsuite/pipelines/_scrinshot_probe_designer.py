--- conflicted
+++ resolved
@@ -54,7 +54,6 @@
 
 
 class ScrinshotProbeDesigner:
-<<<<<<< HEAD
     def __init__(
         self,
         file_regions: list,
@@ -62,9 +61,6 @@
         dir_output: str,
         n_jobs: int,
     ) -> None:
-=======
-    def __init__(self, write_intermediate_steps: bool, dir_output: str, n_jobs: int) -> None:
->>>>>>> 7d3202b8
         """Constructor for the ScrinshotProbeDesigner class."""
 
         self.write_intermediate_steps = write_intermediate_steps
