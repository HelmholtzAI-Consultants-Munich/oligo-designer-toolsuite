--- conflicted
+++ resolved
@@ -2,39 +2,17 @@
 # imports
 ############################################
 
+import inspect
+import logging
 import os
-import sys
-import yaml
 import shutil
-import logging
-import inspect
 import warnings
-import gc
-import psutil
-
+from argparse import ArgumentParser, RawDescriptionHelpFormatter
 from pathlib import Path
-from datetime import datetime
-from subprocess import Popen
-from argparse import ArgumentParser, RawDescriptionHelpFormatter
-from pympler import summary, muppy, tracker
-
-
 
 from Bio.SeqUtils import MeltingTemp as mt
 
-from ._utils import initialize_parameters
-
-from oligo_designer_toolsuite.sequence_generator import (
-    CustomGenomicRegionGenerator,
-    NcbiGenomicRegionGenerator,
-    EnsemblGenomicRegionGenerator,
-)
-
-from oligo_designer_toolsuite.database import (
-    OligoDatabase,
-    ReferenceDatabase,
-)
-from oligo_designer_toolsuite.sequence_design import PadlockSequence
+from oligo_designer_toolsuite.database import ReferenceDatabase
 from oligo_designer_toolsuite.oligo_efficiency_filter import (
     PadlockOligoScoring,
     PadlockSetScoring,
@@ -57,9 +35,10 @@
     LigationRegionCreation,
     SpecificityFilter,
 )
+from oligo_designer_toolsuite.sequence_design import PadlockSequence
 
 from ._base_probe_designer import BaseProbeDesigner
-
+from ._utils import initialize_parameters
 
 ############################################
 # Scrinshot probe design class
@@ -132,7 +111,9 @@
         parameters = {i: values[i] for i in args}
         self._log_parameters(parameters)
 
-        num_genes_before, num_probes_before = self._get_probe_database_info(probe_database.database)
+        num_genes_before, num_probes_before = self._get_probe_database_info(
+            probe_database.database
+        )
 
         ##### preprocess melting temperature params #####
         Tm_parameters_probe["nn_table"] = getattr(mt, Tm_parameters_probe["nn_table"])
@@ -142,7 +123,9 @@
 
         ##### initialize the filters classes #####
         masked_sequences = MaskedSequences()
-        gc_content = GCContent(GC_content_min=GC_content_min, GC_content_max=GC_content_max)
+        gc_content = GCContent(
+            GC_content_min=GC_content_min, GC_content_max=GC_content_max
+        )
         melting_temperature = MeltingTemperatureNN(
             Tm_min=Tm_min,
             Tm_max=Tm_max,
@@ -161,16 +144,22 @@
         ##### apply property filter to the database #####
         filters = [masked_sequences, gc_content, melting_temperature, padlock_arms]
         property_filter = PropertyFilter(filters=filters)
-        probe_database = property_filter.apply(oligo_database=probe_database, n_jobs=n_jobs)
+        probe_database = property_filter.apply(
+            oligo_database=probe_database, n_jobs=n_jobs
+        )
 
         ##### save database #####
         if self.write_intermediate_steps:
-            file_database = probe_database.write_database(filename="probe_database_property_filter.txt")
+            file_database = probe_database.write_database(
+                filename="probe_database_property_filter.txt"
+            )
         else:
             file_database = ""
 
         ##### loggig database information #####
-        num_genes_after, num_probes_after = self._get_probe_database_info(probe_database.database)
+        num_genes_after, num_probes_after = self._get_probe_database_info(
+            probe_database.database
+        )
         logging.info(
             f"Step - Filter Probes by Sequence Property: the database contains {num_probes_after} probes from {num_genes_after} genes, while {num_probes_before - num_probes_after} probes and {num_genes_before - num_genes_after} genes have been deleted in this step."
         )
@@ -194,7 +183,9 @@
         parameters = {i: values[i] for i in args}
         self._log_parameters(parameters)
 
-        num_genes_before, num_probes_before = self._get_probe_database_info(probe_database.database)
+        num_genes_before, num_probes_before = self._get_probe_database_info(
+            probe_database.database
+        )
 
         ##### generate transcriptome for reference #####
         # length of exon_junction_size is longer than probe length to cover bulges in alignments
@@ -202,8 +193,10 @@
             probe_length_min,
             probe_length_max,
         ) = self._get_probe_length_min_max_from_database(probe_database.database)
-        file_transcriptome = self.region_generator.generate_transcript_reduced_representation(
-            include_exon_junctions=True, exon_junction_size=2 * probe_length_max
+        file_transcriptome = (
+            self.region_generator.generate_transcript_reduced_representation(
+                include_exon_junctions=True, exon_junction_size=2 * probe_length_max
+            )
         )
         reference_database = ReferenceDatabase(
             file_fasta=file_transcriptome,
@@ -213,7 +206,9 @@
 
         ##### intialize the filter classes #####
         exact_mathces = ExactMatches(dir_specificity=dir_specificity)
-        seed_ligation = LigationRegionCreation(ligation_region_size=ligation_region_size)
+        seed_ligation = LigationRegionCreation(
+            ligation_region_size=ligation_region_size
+        )
         seed_region = BowtieSeedRegion(
             dir_specificity=dir_specificity,
             seed_region_creation=seed_ligation,
@@ -238,12 +233,16 @@
 
         ##### save database #####
         if self.write_intermediate_steps:
-            file_database = probe_database.write_database(filename="probe_database_specificity_filters.txt")
+            file_database = probe_database.write_database(
+                filename="probe_database_specificity_filters.txt"
+            )
         else:
             file_database = ""
 
         ##### loggig database information #####
-        num_genes_after, num_probes_after = self._get_probe_database_info(probe_database.database)
+        num_genes_after, num_probes_after = self._get_probe_database_info(
+            probe_database.database
+        )
         logging.info(
             f"Step - Filter Probes by Specificity: the database contains {num_probes_after} probes from {num_genes_after} genes, while {num_probes_before - num_probes_after} probes and {num_genes_before - num_genes_after} genes have been deleted in this step."
         )
@@ -275,7 +274,9 @@
         parameters = {i: values[i] for i in args}
         self._log_parameters(parameters)
 
-        num_genes_before, num_probes_before = self._get_probe_database_info(probe_database.database)
+        num_genes_before, num_probes_before = self._get_probe_database_info(
+            probe_database.database
+        )
 
         ##### initialize the scoring and oligoset generator classes #####
         set_scoring = PadlockSetScoring()
@@ -299,18 +300,24 @@
         )
 
         ##### generate the oligoset #####
-        probe_database = oligoset_generator.apply(oligo_database=probe_database, n_sets=n_sets, n_jobs=n_jobs)
+        probe_database = oligoset_generator.apply(
+            oligo_database=probe_database, n_sets=n_sets, n_jobs=n_jobs
+        )
 
         ##### save database #####
         if self.write_intermediate_steps:
             dir_oligosets = probe_database.write_oligosets(folder="oligosets")
-            file_database = probe_database.write_database(filename="probe_database_oligosets.txt")
+            file_database = probe_database.write_database(
+                filename="probe_database_oligosets.txt"
+            )
         else:
             dir_oligosets = ""
             file_database = ""
 
         ##### loggig database information #####
-        num_genes_after, num_probes_after = self._get_probe_database_info(probe_database.database)
+        num_genes_after, num_probes_after = self._get_probe_database_info(
+            probe_database.database
+        )
         logging.info(
             f"Step - Generate Oligosets: the database contains {num_probes_after} probes from {num_genes_after} genes, while {num_probes_before - num_probes_after} probes and {num_genes_before - num_genes_after} genes have been deleted in this step."
         )
@@ -360,10 +367,18 @@
         self._log_parameters(parameters)
 
         ##### preprocessing of the melting temperature parameters #####
-        Tm_parameters_detection_oligo["nn_table"] = getattr(mt, Tm_parameters_detection_oligo["nn_table"])
-        Tm_parameters_detection_oligo["tmm_table"] = getattr(mt, Tm_parameters_detection_oligo["tmm_table"])
-        Tm_parameters_detection_oligo["imm_table"] = getattr(mt, Tm_parameters_detection_oligo["imm_table"])
-        Tm_parameters_detection_oligo["de_table"] = getattr(mt, Tm_parameters_detection_oligo["de_table"])
+        Tm_parameters_detection_oligo["nn_table"] = getattr(
+            mt, Tm_parameters_detection_oligo["nn_table"]
+        )
+        Tm_parameters_detection_oligo["tmm_table"] = getattr(
+            mt, Tm_parameters_detection_oligo["tmm_table"]
+        )
+        Tm_parameters_detection_oligo["imm_table"] = getattr(
+            mt, Tm_parameters_detection_oligo["imm_table"]
+        )
+        Tm_parameters_detection_oligo["de_table"] = getattr(
+            mt, Tm_parameters_detection_oligo["de_table"]
+        )
 
         ##### initilize the padlock sequence designer class #####
         padlock_sequence = PadlockSequence(
@@ -416,17 +431,9 @@
     probe_designer = ScrinshotProbeDesigner(dir_output=dir_output)
 
     ##### load annotations #####
-<<<<<<< HEAD
-    probe_designer.load_annotations(source=config["source"], source_params=config["source_params"])
-=======
     probe_designer.load_annotations(
         source=config["source"], source_params=config["source_params"]
     )
-    # print('\n\n')
-    # memory_tracker.print_diff()
-    # print(f"annotaion class : {pympler.asizeof.asizeof(probe_designer.region_generator)/1000000000}")
-    # print('\n\n')
->>>>>>> dc7afe30
 
     ##### read the genes file #####
     if config["file_genes"] is None:
@@ -448,12 +455,6 @@
         min_probes_per_gene=config["min_probes_per_gene"],
         n_jobs=config["n_jobs"],
     )
-    # print('\n\n')
-    # memory_tracker.print_diff()
-    # print(f"annotaion class : {pympler.asizeof.asizeof(probe_designer.region_generator)/1000000000}")
-    # print(f"database class : {pympler.asizeof.asizeof(probe_database)/1000000000}")
-    # print('\n\n')
-
 
     ##### filter probes by property #####
     probe_database, file_database = probe_designer.filter_probes_by_property(
@@ -471,12 +472,6 @@
         n_jobs=config["n_jobs"],
     )
 
-    # print('\n\n')
-    # memory_tracker.print_diff()      
-    # print(f"annotaion class : {pympler.asizeof.asizeof(probe_designer.region_generator)/1000000000}")
-    # print(f"database class : {pympler.asizeof.asizeof(probe_database)/1000000000}")
-    # print('\n\n')
-
     ##### filter probes by specificity #####
     probe_database, file_database = probe_designer.filter_probes_by_specificity(
         probe_database,
@@ -486,13 +481,6 @@
         blast_coverage=config["blast_coverage"],
         n_jobs=config["n_jobs"],
     )
-    # print('\n\n')
-    # memory_tracker.print_diff()
-    # print('\n\nRAM Used (GB) (specificity):', psutil.virtual_memory()[3]/1000000000,  '\n\n')
-    # print(f"annotaion class : {pympler.asizeof.asizeof(probe_designer.region_generator)/1000000000}")
-    # print(f"database class : {pympler.asizeof.asizeof(probe_database)/1000000000}")
-    # print('\n\n')
-
 
     ##### create probe sets #####
     probe_database, file_database, dir_oligosets = probe_designer.create_probe_sets(
@@ -509,14 +497,8 @@
         GC_content_opt=config["GC_content_opt"],
         GC_weight=config["GC_weight"],
         n_jobs=config["n_jobs"],
-        max_oligos = config["max_graph_size"],
-    )
-    # print('\n\n')
-    # memory_tracker.print_diff()
-    # print('\n\nRAM Used (GB) (probesets):', psutil.virtual_memory()[3]/1000000000,  '\n\n')
-    # print(f"annotaion class : {pympler.asizeof.asizeof(probe_designer.region_generator)/1000000000}")
-    # print(f"database class : {pympler.asizeof.asizeof(probe_database)/1000000000}")
-    # print('\n\n')
+        max_oligos=config["max_graph_size"],
+    )
 
     ##### create final padlock sequence #####
     probe_designer.create_final_sequences(
@@ -525,7 +507,9 @@
         detect_oligo_length_max=config["detect_oligo_length_max"],
         detect_oligo_Tm_opt=config["detect_oligo_Tm_opt"],
         Tm_parameters_detection_oligo=config["Tm_parameters_detection_oligo"],
-        Tm_chem_correction_param_detection_oligo=config["Tm_chem_correction_param_detection_oligo"],
+        Tm_chem_correction_param_detection_oligo=config[
+            "Tm_chem_correction_param_detection_oligo"
+        ],
     )
 
 
