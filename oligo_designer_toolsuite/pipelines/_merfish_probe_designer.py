--- conflicted
+++ resolved
@@ -11,15 +11,6 @@
 
 from oligo_designer_toolsuite.database import OligoDatabase, ReferenceDatabase
 from oligo_designer_toolsuite.oligo_property_filter import (
-<<<<<<< HEAD
-    ConsecutiveRepeats,
-    GCClamp,
-    GCContent,
-    MaskedSequences,
-    MeltingTemperatureNN,
-    PropertyFilter,
-    SecondaryStructure,
-=======
     GCClampFilter,
     GCContentFilter,
     HardMaskedSequenceFilter,
@@ -27,7 +18,6 @@
     MeltingTemperatureNNFilter,
     PropertyFilter,
     SecondaryStructureFilter,
->>>>>>> 1eb4977c
 )
 from oligo_designer_toolsuite.oligo_specificity_filter import (
     Blastn,
@@ -35,11 +25,7 @@
     SpecificityFilter,
 )
 from oligo_designer_toolsuite.sequence_design import MerfishSequence
-<<<<<<< HEAD
-from oligo_designer_toolsuite.utils import FtpLoaderEnsembl
-=======
 from oligo_designer_toolsuite.sequence_generator import FtpLoaderEnsembl
->>>>>>> 1eb4977c
 from oligo_designer_toolsuite.utils._sequence_design import generate_random_sequence
 
 from ._base_probe_designer import BaseProbeDesigner
@@ -77,9 +63,7 @@
             (
                 potential_readouts,
                 file_potential_readouts,
-            ) = self._create_potential_readouts_db(
-                file_barcode_25nt, num_sequences, readout_probe_length
-            )
+            ) = self._create_potential_readouts_db(file_barcode_25nt, num_sequences, readout_probe_length)
             readout_probes = self._filter_readouts(
                 potential_readouts,
                 file_potential_readouts,
@@ -143,9 +127,7 @@
         """
         if primer_fasta is not None:
             # blast each potential readout probe against the previous build primer probes library
-            dir_specificity_primers = os.path.join(
-                self.readout_dir_output, "specificity_temporary_primers"
-            )
+            dir_specificity_primers = os.path.join(self.readout_dir_output, "specificity_temporary_primers")
             exact_matches = ExactMatches()
             blast_filter = Blastn(
                 dir_specificity=dir_specificity_primers,
@@ -169,9 +151,7 @@
                 )
 
         # blast each potential readout probe against the previous built readout probes library
-        dir_specificity1 = os.path.join(
-            self.readout_dir_output, "specificity_temporary1"
-        )
+        dir_specificity1 = os.path.join(self.readout_dir_output, "specificity_temporary1")
         blast_filter1 = Blastn(
             dir_specificity=dir_specificity1,
             word_size=primer_blast_word_size,
@@ -221,9 +201,7 @@
             n_jobs=n_jobs,
         )
 
-        file_database = potential_readouts_db.write_database(
-            filename="readout_database_full.txt"
-        )
+        file_database = potential_readouts_db.write_database(filename="readout_database_full.txt")
 
         return potential_readouts_db.to_sequence_list()[:num_readouts]
 
@@ -233,16 +211,12 @@
         self.readout_dir_output = os.path.join(self.dir_output, "readout_probes")
         Path(self.readout_dir_output).mkdir(parents=True, exist_ok=True)
 
-        barcode_25nt_sequences = [
-            rec.seq for rec in SeqIO.parse(file_barcode_25nt, "fasta")
-        ]
+        barcode_25nt_sequences = [rec.seq for rec in SeqIO.parse(file_barcode_25nt, "fasta")]
         barcode_25nt_sequences = random.sample(barcode_25nt_sequences, num_sequences)
 
         augmented_sequences = []
         for sequence in barcode_25nt_sequences:
-            random_sequence = generate_random_sequence(
-                readout_probe_length - len(sequence)
-            )
+            random_sequence = generate_random_sequence(readout_probe_length - len(sequence))
             append_beginning = random.choice([True, False])
             if append_beginning:
                 augmented_sequences.append(random_sequence + sequence)
@@ -250,8 +224,7 @@
                 augmented_sequences.append(sequence + random_sequence)
 
         augmented_barcodes = {
-            f"augmented_bc25mer_{i}": sequence
-            for i, sequence in enumerate(augmented_sequences)
+            f"augmented_bc25mer_{i}": sequence for i, sequence in enumerate(augmented_sequences)
         }
         readout_database = OligoDatabase(dir_output=self.readout_dir_output)
         readout_database.create_database_from_sequences(augmented_barcodes)
@@ -283,9 +256,7 @@
         n_jobs: int = 1,
     ):
         probe_25nt_path = Path(probe_25nt_path)
-        probe_20nt_path = os.path.join(
-            probe_25nt_path.parent.absolute(), "primer_probe.fasta"
-        )
+        probe_20nt_path = os.path.join(probe_25nt_path.parent.absolute(), "primer_probe.fasta")
 
         # create primer sequences
         self.primer_dir_output = os.path.join(self.dir_output, "primer_probes")
@@ -336,27 +307,15 @@
 
         primer1_probes_dict = {}
         primer1_genes = list(primer_database.database.keys())[0:n_probes]
-        primer1_probe_ids = [
-            list(primer_database.database[gene].keys())[0] for gene in primer1_genes
-        ]
+        primer1_probe_ids = [list(primer_database.database[gene].keys())[0] for gene in primer1_genes]
         for gene, probe_id in zip(primer1_genes, primer1_probe_ids):
-            primer1_probes_dict[gene] = str(
-                primer_database.database[gene][probe_id]["sequence"]
-            )
+            primer1_probes_dict[gene] = str(primer_database.database[gene][probe_id]["sequence"])
 
         primer2_probes_dict = {}
-        primer2_genes = list(primer_database.database.keys())[
-            n_probes + 1 : (n_probes * 2) + 1
-        ]
-        primer2_probe_ids = [
-            list(primer_database.database[gene].keys())[0] for gene in primer2_genes
-        ]
+        primer2_genes = list(primer_database.database.keys())[n_probes + 1 : (n_probes * 2) + 1]
+        primer2_probe_ids = [list(primer_database.database[gene].keys())[0] for gene in primer2_genes]
         for gene, probe_id in zip(primer2_genes, primer2_probe_ids):
-            primer2_seq = str(
-                primer_database.database[gene][probe_id][
-                    "sequence"
-                ].reverse_complement()
-            )
+            primer2_seq = str(primer_database.database[gene][probe_id]["sequence"].reverse_complement())
             primer2_seq = T7promoter + primer2_seq
             primer2_probes_dict[gene] = primer2_seq
         return (
@@ -376,9 +335,7 @@
         blast3_word_size,
         n_jobs,
     ):
-        probe_25nt_dict = {
-            rec.id: rec.seq for rec in SeqIO.parse(probe_25nt_path, "fasta")
-        }
+        probe_25nt_dict = {rec.id: rec.seq for rec in SeqIO.parse(probe_25nt_path, "fasta")}
 
         # select n random sequences
         n = num_seq * 1000  # start with 1000 times the number of required primers
@@ -420,12 +377,8 @@
         gc_clamp_n,
         n_jobs,
     ):
-        GC_content_filter = GCContentFilter(
-            GC_content_min=GC_content_min, GC_content_max=GC_content_max
-        )
-        consecutive_repeats = HomopolymericRunsFilter(
-            base=["A", "C", "T", "G"], n=n_repeats
-        )
+        GC_content_filter = GCContentFilter(GC_content_min=GC_content_min, GC_content_max=GC_content_max)
+        consecutive_repeats = HomopolymericRunsFilter(base=["A", "C", "T", "G"], n=n_repeats)
 
         GC_clamp = GCClampFilter(gc_clamp_n)
 
@@ -433,15 +386,11 @@
 
         property_filter = PropertyFilter(filters=filters)
         # property filter
-        primer_database = property_filter.apply(
-            oligo_database=primer_database, n_jobs=n_jobs
-        )
+        primer_database = property_filter.apply(oligo_database=primer_database, n_jobs=n_jobs)
 
         ##### save database #####
         if self.write_intermediate_steps:
-            file_database = primer_database.write_database(
-                filename="primer_database_property_filter.txt"
-            )
+            file_database = primer_database.write_database(filename="primer_database_property_filter.txt")
         else:
             file_database = ""
 
@@ -459,9 +408,7 @@
         strand,
         n_jobs,
     ):
-        dir_specificity1 = os.path.join(
-            self.primer_dir_output, "specificity_temporary_1"
-        )
+        dir_specificity1 = os.path.join(self.primer_dir_output, "specificity_temporary_1")
         blast_filter1 = Blastn(
             dir_specificity=dir_specificity1,
             word_size=blast1_word_size,
@@ -477,9 +424,7 @@
         # self.reference_database1.load_fasta_into_database()
 
         # second blast against 3' end of other primers
-        dir_specificity2 = os.path.join(
-            self.primer_dir_output, "specificity_temporary_2"
-        )
+        dir_specificity2 = os.path.join(self.primer_dir_output, "specificity_temporary_2")
         blast_filter2 = Blastn(
             dir_specificity=dir_specificity2,
             word_size=blast2_word_size,
@@ -489,9 +434,7 @@
         )
 
         # third blast against 3' end of T7 promoter - Trim T7 to blast word size
-        dir_specificity3 = os.path.join(
-            self.primer_dir_output, "specificity_temporary3"
-        )
+        dir_specificity3 = os.path.join(self.primer_dir_output, "specificity_temporary3")
         blast_filter3 = Blastn(
             dir_specificity=dir_specificity3,
             word_size=blast3_word_size,
@@ -502,9 +445,7 @@
 
         # create reference DB with fasta file
         # TODO: doesn't seem like the right way to do it
-        fasta_reference_database3 = blast_filter3._create_fasta_file(
-            T7_dict, dir_specificity3, "T7"
-        )
+        fasta_reference_database3 = blast_filter3._create_fasta_file(T7_dict, dir_specificity3, "T7")
         reference_database3 = ReferenceDatabase(file_fasta=fasta_reference_database3)
         reference_database3.load_fasta_into_database()
 
@@ -527,9 +468,7 @@
         trimmed_primers = {}
 
         primer_genes = list(primer_database.database.keys())
-        primer_probe_ids = [
-            list(primer_database.database[gene].keys())[0] for gene in primer_genes
-        ]
+        primer_probe_ids = [list(primer_database.database[gene].keys())[0] for gene in primer_genes]
         for gene, probe_id in zip(primer_genes, primer_probe_ids):
             # Get 3' end sequences
             trimmed_primers[gene] = str(
@@ -554,9 +493,7 @@
             n_jobs=n_jobs,
         )
         if self.write_intermediate_steps:
-            file_database = primer_database.write_database(
-                filename="primer_database_specificity_filter2.txt"
-            )
+            file_database = primer_database.write_database(filename="primer_database_specificity_filter2.txt")
 
         # specificity filter 3
         specificity_filter3 = SpecificityFilter(filters=[blast_filter3])
@@ -568,9 +505,7 @@
 
         ##### save database #####
         if self.write_intermediate_steps:
-            file_database = primer_database.write_database(
-                filename="primer_database_specificity_filter3.txt"
-            )
+            file_database = primer_database.write_database(filename="primer_database_specificity_filter3.txt")
         else:
             file_database = ""
 
@@ -593,9 +528,7 @@
             species=self.region_generator.species,
             annotation_release=self.region_generator.annotation_release,
         )
-        file_ncrna, _, _ = loader.download_files(
-            file_type="fasta", sequence_nature="ncrna"
-        )
+        file_ncrna, _, _ = loader.download_files(file_type="fasta", sequence_nature="ncrna")
 
         reference_ncrna = ReferenceDatabase(
             file_fasta=file_ncrna,
@@ -603,9 +536,7 @@
             dir_output=self.dir_output,
         )
         reference_ncrna.load_fasta_into_database()
-        dir_specificity_ncrna = os.path.join(
-            self.dir_output, "specificity_temporary_ncrna"
-        )
+        dir_specificity_ncrna = os.path.join(self.dir_output, "specificity_temporary_ncrna")
         blastn1 = Blastn(
             dir_specificity=dir_specificity_ncrna,
             word_size=blast_ncrna_word_size,
@@ -717,12 +648,8 @@
             Tm_parameters=Tm_parameters_probe,
             Tm_chem_correction_parameters=Tm_correction_param,
         )
-        consecutive_repeats = HomopolymericRunsFilter(
-            base=["A", "C", "T", "G"], n=max_repeats_nt
-        )
-        gc_content = GCContentFilter(
-            GC_content_min=GC_content_min, GC_content_max=GC_content_max
-        )
+        consecutive_repeats = HomopolymericRunsFilter(base=["A", "C", "T", "G"], n=max_repeats_nt)
+        gc_content = GCContentFilter(GC_content_min=GC_content_min, GC_content_max=GC_content_max)
         secondary_structure = SecondaryStructureFilter(
             T=internal_secondary_structures_T,
             DG_thr=internal_secondary_structures_threshold_deltaG,
@@ -741,15 +668,11 @@
         # initialize the property filter class
         property_filter = PropertyFilter(filters=filters)
         # filter the database
-        probe_database = property_filter.apply(
-            oligo_database=probe_database, n_jobs=n_jobs
-        )
+        probe_database = property_filter.apply(oligo_database=probe_database, n_jobs=n_jobs)
 
         # write the intermediate result in a file
         if self.write_intermediate_steps:
-            file_database = probe_database.write_database(
-                filename="oligo_database_property_filter.txt"
-            )
+            file_database = probe_database.write_database(filename="oligo_database_property_filter.txt")
         else:
             file_database = ""
 
@@ -775,10 +698,8 @@
             probe_length_max,
         ) = self._get_probe_length_min_max_from_database(probe_database.database)
 
-        self.file_transcriptome_reference = (
-            self.region_generator.generate_transcript_reduced_representation(
-                include_exon_junctions=True, exon_junction_size=2 * probe_length_max
-            )
+        self.file_transcriptome_reference = self.region_generator.generate_transcript_reduced_representation(
+            include_exon_junctions=True, exon_junction_size=2 * probe_length_max
         )
 
         reference_database = ReferenceDatabase(
@@ -808,9 +729,7 @@
 
         ##### save database #####
         if self.write_intermediate_steps:
-            file_database = probe_database.write_database(
-                filename="probe_database_specificity_filter.txt"
-            )
+            file_database = probe_database.write_database(filename="probe_database_specificity_filter.txt")
         else:
             file_database = ""
 
@@ -827,9 +746,7 @@
     ):
         # TODO: check cross hybridization MT
         # Specificity filter to remove cross hybridization targets
-        targets_fasta = probe_database.write_fasta_from_database(
-            filename="target_probes_init"
-        )
+        targets_fasta = probe_database.write_fasta_from_database(filename="target_probes_init")
         reference_database = ReferenceDatabase(file_fasta=targets_fasta)
         reference_database.load_fasta_into_database()
         dir_specificity = os.path.join(
@@ -855,9 +772,7 @@
 
         ##### save database #####
         if self.write_intermediate_steps:
-            file_database = probe_database.write_database(
-                filename="merfish_target_probes.txt"
-            )
+            file_database = probe_database.write_database(filename="merfish_target_probes.txt")
         else:
             file_database = ""
 
@@ -887,9 +802,7 @@
     probe_designer = MerfishProbeDesigner(dir_output=dir_output)
 
     ##### load annotations #####
-    probe_designer.load_annotations(
-        source=config["source"], source_params=config["source_params"]
-    )
+    probe_designer.load_annotations(source=config["source"], source_params=config["source_params"])
 
     ##### read the genes file #####
     if config["file_genes"] is None:
@@ -922,9 +835,7 @@
         GC_content_max=config["targets_setup"]["GC_content_max"],
         Tm_min=config["targets_setup"]["Tm_min"],
         Tm_max=config["targets_setup"]["Tm_max"],
-        internal_secondary_structures_T=config["targets_setup"][
-            "internal_secondary_structures_T"
-        ],
+        internal_secondary_structures_T=config["targets_setup"]["internal_secondary_structures_T"],
         internal_secondary_structures_threshold_deltaG=config["targets_setup"][
             "internal_secondary_structures_threshold_deltaG"
         ],
