import os
import random
import warnings
from argparse import ArgumentParser, RawDescriptionHelpFormatter
from pathlib import Path

from Bio import SeqIO
from Bio.Seq import Seq
from Bio.SeqRecord import SeqRecord
from Bio.SeqUtils import MeltingTemp as mt

from oligo_designer_toolsuite.database import OligoDatabase, ReferenceDatabase
from oligo_designer_toolsuite.oligo_property_filter import (
<<<<<<< HEAD
    HomopolymericRunsFilter,
    GCClampFilter,
    GCContentFilter,
    MeltingTemperatureNNFilter,
    PropertyFilter,
    SecondaryStructureFilter,
    HardMaskedSequenceFilter,
=======
    ConsecutiveRepeats,
    GCClamp,
    GCContent,
    MaskedSequences,
    MeltingTemperatureNN,
    PropertyFilter,
    SecondaryStructure,
>>>>>>> 074f58f3
)
from oligo_designer_toolsuite.oligo_specificity_filter import (
    Blastn,
    ExactMatches,
    SpecificityFilter,
)
from oligo_designer_toolsuite.sequence_design import MerfishSequence
from oligo_designer_toolsuite.sequence_generator import FtpLoaderEnsembl
from oligo_designer_toolsuite.utils._sequence_design import generate_random_sequence

from ._base_probe_designer import BaseProbeDesigner
from ._utils import initialize_parameters


class MerfishProbeDesigner(BaseProbeDesigner):
    """_summary_

    Args:
        BaseProbeDesigner (_type_): _description_
    """

    def design_readout_probes(
        self,
        primer_fasta: str,
        file_barcode_25nt: str,
        percent_identity: float = 80,
        coverage: float = 50,
        strand: str = "plus",
        primer_blast_word_size: int = 11,
        blast2_word_size: int = 14,
        num_sequences: int = 1000,
        readout_probe_length: int = 30,
        num_readouts: int = 16,
        use_default_readouts: bool = False,
        n_jobs: int = 1,
    ):
        """_summary_"""

        if use_default_readouts:
            readout_probes = self._get_default_readouts()

        else:
            (
                potential_readouts,
                file_potential_readouts,
            ) = self._create_potential_readouts_db(
                file_barcode_25nt, num_sequences, readout_probe_length
            )
            readout_probes = self._filter_readouts(
                potential_readouts,
                file_potential_readouts,
                num_readouts,
                primer_fasta,
                percent_identity,
                coverage,
                strand,
                primer_blast_word_size,
                blast2_word_size,
                n_jobs,
            )

        # Create readout_sequences: reverse complement of the readout probes
        return [str(Seq(seq).reverse_complement()) for seq in readout_probes]

    def _get_default_readouts(self):
        """
        This function returns 16 validated readout probs from the merfish paper on Homo Sapiens
        """

        default_readout_probes = [
            "CGCAACGCTTGGGACGGTTCCAATCGGATC",
            "CGAATGCTCTGGCCTCGAACGAACGATAGC",
            "ACAAATCCGACCAGATCGGACGATCATGGG",
            "CAAGTATGCAGCGCGATTGACCGTCTCGTT",
            "GCGGGAAGCACGTGGATTAGGGCATCGACC",
            "AAGTCGTACGCCGATGCGCAGCAATTCACT",
            "CGAAACATCGGCCACGGTCCCGTTGAACTT",
            "ACGAATCCACCGTCCAGCGCGTCAAACAGA",
            "CGCGAAATCCCCGTAACGAGCGTCCCTTGC",
            "GCATGAGTTGCCTGGCGTTGCGACGACTAA",
            "CCGTCGTCTCCGGTCCACCGTTGCGCTTAC",
            "GGCCAATGGCCCAGGTCCGTCACGCAATTT",
            "TTGATCGAATCGGAGCGTAGCGGAATCTGC",
            "CGCGCGGATCCGCTTGTCGGGAACGGATAC",
            "GCCTCGATTACGACGGATGTAATTCGGCCG",
            "GCCCGTATTCCCGCTTGCGAGTAGGGCAAT",
        ]

        return default_readout_probes

    # TODO: rename vars
    def _filter_readouts(
        self,
        potential_readouts_db: OligoDatabase,
        file_potential_readouts_db: str,
        num_readouts: int,
        primer_fasta: str,
        percent_identity: float,
        coverage: float,
        strand: str,
        primer_blast_word_size: int,
        blast2_word_size: int,
        n_jobs: int,
    ):
        """
        Function to create the readout probes
        param num_readouts: number of readout probes that should be created
        type num_readouts: int
        """
        if primer_fasta is not None:
            # blast each potential readout probe against the previous build primer probes library
            dir_specificity_primers = os.path.join(
                self.readout_dir_output, "specificity_temporary_primers"
            )
            exact_matches = ExactMatches(dir_specificity=dir_specificity_primers)
            blast_filter = Blastn(
                dir_specificity=dir_specificity_primers,
                word_size=primer_blast_word_size,
                percent_identity=percent_identity,
                coverage=coverage,
                strand=strand,
            )
            filters = [exact_matches, blast_filter]
            reference_database = ReferenceDatabase(file_fasta=primer_fasta)
            reference_database.load_fasta_into_database()
            specificity_filter = SpecificityFilter(filters=filters)
            potential_readouts_db = specificity_filter.apply(
                oligo_database=potential_readouts_db,
                reference_database=reference_database,
                n_jobs=n_jobs,
            )
            if self.write_intermediate_steps:
                file_database = potential_readouts_db.write_database(
                    filename="readout_database_specificity_filter1.txt"
                )

        # blast each potential readout probe against the previous built readout probes library
        dir_specificity1 = os.path.join(
            self.readout_dir_output, "specificity_temporary1"
        )
        blast_filter1 = Blastn(
            dir_specificity=dir_specificity1,
            word_size=primer_blast_word_size,
            percent_identity=percent_identity,
            coverage=coverage,
            strand=strand,
        )
        # create reference DB with fasta file
        reference_database1 = ReferenceDatabase(file_potential_readouts_db)
        reference_database1.load_fasta_into_database()
        specificity_filter1 = SpecificityFilter(filters=[blast_filter1])
        potential_readouts_db = specificity_filter1.apply(
            oligo_database=potential_readouts_db,
            reference_database=reference_database1,
            n_jobs=n_jobs,
        )

        if self.write_intermediate_steps:
            file_database = potential_readouts_db.write_database(
                filename="readout_database_specificity_filter1.txt"
            )

        # remove probs with significant homology to members of the transcriptome
        dir_specificity2 = os.path.join(
            self.readout_dir_output, "specificity_temporary2"
        )  # folder where the temporary files will be written

        reference_database2 = ReferenceDatabase(
            file_fasta=self.file_transcriptome_reference,
            metadata=self.metadata,
            dir_output=self.readout_dir_output,
        )
        reference_database2.load_fasta_into_database()
        blast_filter2 = Blastn(
            dir_specificity=dir_specificity2,
            word_size=blast2_word_size,
            percent_identity=percent_identity,
            coverage=coverage,
            strand=strand,
        )
        # initialize the specificity filter class
        specificity_filter2 = SpecificityFilter(filters=[blast_filter2])
        # filter the database
        potential_readouts_db = specificity_filter2.apply(
            oligo_database=potential_readouts_db,
            reference_database=reference_database2,
            n_jobs=n_jobs,
        )

        file_database = potential_readouts_db.write_database(
            filename="readout_database_full.txt"
        )

        return potential_readouts_db.to_sequence_list()[:num_readouts]

    def _create_potential_readouts_db(
        self, file_barcode_25nt: str, num_sequences: int, readout_probe_length: int
    ):
        self.readout_dir_output = os.path.join(self.dir_output, "readout_probes")
        Path(self.readout_dir_output).mkdir(parents=True, exist_ok=True)

        barcode_25nt_sequences = [
            rec.seq for rec in SeqIO.parse(file_barcode_25nt, "fasta")
        ]
        barcode_25nt_sequences = random.sample(barcode_25nt_sequences, num_sequences)

        augmented_sequences = []
        for sequence in barcode_25nt_sequences:
            random_sequence = generate_random_sequence(
                readout_probe_length - len(sequence)
            )
            append_beginning = random.choice([True, False])
            if append_beginning:
                augmented_sequences.append(random_sequence + sequence)
            else:
                augmented_sequences.append(sequence + random_sequence)

        augmented_barcodes = {
            f"augmented_bc25mer_{i}": sequence
            for i, sequence in enumerate(augmented_sequences)
        }
        readout_database = OligoDatabase(dir_output=self.readout_dir_output)
        readout_database.create_database_from_sequences(augmented_barcodes)

        ##### save database #####
        file_database = readout_database.write_fasta_from_database(
            filename="merfish_potential_readout_probes.tsv"
        )

        return readout_database, file_database

    def design_primer_probes(
        self,
        probe_25nt_path: str,
        primer_length_min: int = 19,
        primer_length_max: int = 20,
        GC_content_min: float = 50,
        GC_content_max: float = 65,
        n_repeats: int = 2,
        gc_clamp_n: int = 2,
        blast1_word_size: float = 14,
        blast2_word_size: float = 11,
        blast3_word_size: float = 5,
        percent_identity: float = 80,
        coverage: float = 50,
        strand: str = "plus",
        T7promoter: str = "TAATACGACTCACTATAG",
        n_probes: int = 1,
        n_jobs: int = 1,
    ):
        probe_25nt_path = Path(probe_25nt_path)
        probe_20nt_path = os.path.join(
            probe_25nt_path.parent.absolute(), "primer_probe.fasta"
        )

        # create primer sequences
        self.primer_dir_output = os.path.join(self.dir_output, "primer_probes")
        Path(self.primer_dir_output).mkdir(parents=True, exist_ok=True)

        primer_database, file_database, T7_dict = self._create_potential_primers_db(
            probe_25nt_path,
            probe_20nt_path,
            n_probes,
            primer_length_min,
            primer_length_max,
            T7promoter,
            blast3_word_size,
            n_jobs,
        )
        primer_database, file_database = self._filter_primers_by_property(
            primer_database,
            GC_content_min,
            GC_content_max,
            n_repeats,
            gc_clamp_n,
            n_jobs,
        )
        primer_database, file_database = self._filter_primers_by_specificity(
            primer_database,
            T7_dict,
            blast1_word_size,
            blast2_word_size,
            blast3_word_size,
            percent_identity,
            coverage,
            strand,
            n_jobs,
        )

        # save fasta file of primers
        primer_file_database = os.path.join(self.primer_dir_output, "primers.fna")
        output = []

        keys = list(primer_database.database.keys())[0 : 2 * n_probes]
        for key in keys:
            oligo = list(primer_database.database[key])[0]
            seq = primer_database.database[key][oligo]["sequence"]
            output.append(SeqRecord(seq, key, "", ""))

        with open(primer_file_database, "w") as handle:
            SeqIO.write(output, handle, "fasta")

        primer1_probes_dict = {}
        primer1_genes = list(primer_database.database.keys())[0:n_probes]
        primer1_probe_ids = [
            list(primer_database.database[gene].keys())[0] for gene in primer1_genes
        ]
        for gene, probe_id in zip(primer1_genes, primer1_probe_ids):
            primer1_probes_dict[gene] = str(
                primer_database.database[gene][probe_id]["sequence"]
            )

        primer2_probes_dict = {}
        primer2_genes = list(primer_database.database.keys())[
            n_probes + 1 : (n_probes * 2) + 1
        ]
        primer2_probe_ids = [
            list(primer_database.database[gene].keys())[0] for gene in primer2_genes
        ]
        for gene, probe_id in zip(primer2_genes, primer2_probe_ids):
            primer2_seq = str(
                primer_database.database[gene][probe_id][
                    "sequence"
                ].reverse_complement()
            )
            primer2_seq = T7promoter + primer2_seq
            primer2_probes_dict[gene] = primer2_seq
        return (
            list(primer1_probes_dict.values()),
            list(primer2_probes_dict.values()),
            primer_file_database,
        )  # maybe take half of them for primer1 half for primer2?

    def _create_potential_primers_db(
        self,
        probe_25nt_path,
        probe_20nt_path,
        num_seq,
        primer_length_min,
        primer_length_max,
        T7promoter,
        blast3_word_size,
        n_jobs,
    ):
        probe_25nt_dict = {
            rec.id: rec.seq for rec in SeqIO.parse(probe_25nt_path, "fasta")
        }

        # select n random sequences
        n = num_seq * 1000  # start with 1000 times the number of required primers
        if n > 240000:
            n = 240000
        sequences = list(probe_25nt_dict.keys())
        selected_sequences = random.sample(sequences, n)
        probe_20nt_dict = {}
        for key in selected_sequences:
            value = probe_25nt_dict[key]
            probe_20nt_dict[key] = value[:-5]

        with open(probe_20nt_path, "w") as handle:
            for name, seq in probe_20nt_dict.items():
                handle.write(">" + name + "\n")
                handle.write(str(seq) + "\n")

        T7_dict = dict()
        T7_dict["T7promoter"] = {"sequence": Seq(T7promoter[-blast3_word_size:])}

        primer_database = OligoDatabase(
            n_jobs=n_jobs,
            dir_output=self.primer_dir_output,
        )
        primer_database.create_database(
            file_fasta=probe_20nt_path,
            oligo_length_min=primer_length_min,
            oligo_length_max=primer_length_max,
        )

        return primer_database, probe_20nt_path, T7_dict

    def _filter_primers_by_property(
        self,
        primer_database,
        GC_content_min,
        GC_content_max,
        n_repeats,
        gc_clamp_n,
        n_jobs,
    ):
        GC_content_filter = GCContentFilter(
            GC_content_min=GC_content_min, GC_content_max=GC_content_max
        )
        consecutive_repeats = HomopolymericRunsFilter(base = ["A", "C", "T", "G"], n=n_repeats)

        GC_clamp = GCClampFilter(gc_clamp_n)

        filters = [GC_content_filter, consecutive_repeats, GC_clamp]

        property_filter = PropertyFilter(filters=filters)
        # property filter
        primer_database = property_filter.apply(
            oligo_database=primer_database, n_jobs=n_jobs
        )

        ##### save database #####
        if self.write_intermediate_steps:
            file_database = primer_database.write_database(
                filename="primer_database_property_filter.txt"
            )
        else:
            file_database = ""

        return primer_database, file_database

    def _filter_primers_by_specificity(
        self,
        primer_database,
        T7_dict,
        blast1_word_size,
        blast2_word_size,
        blast3_word_size,
        percent_identity,
        coverage,
        strand,
        n_jobs,
    ):
        dir_specificity1 = os.path.join(
            self.primer_dir_output, "specificity_temporary_1"
        )
        blast_filter1 = Blastn(
            dir_specificity=dir_specificity1,
            word_size=blast1_word_size,
            percent_identity=percent_identity,
            coverage=coverage,
            strand=strand,
        )
        reference_database1 = ReferenceDatabase(
            file_fasta=self.file_transcriptome_reference,
            metadata=self.metadata,
            dir_output=self.primer_dir_output,
        )
        # self.reference_database1.load_fasta_into_database()

        # second blast against 3' end of other primers
        dir_specificity2 = os.path.join(
            self.primer_dir_output, "specificity_temporary_2"
        )
        blast_filter2 = Blastn(
            dir_specificity=dir_specificity2,
            word_size=blast2_word_size,
            percent_identity=percent_identity,
            coverage=coverage,
            strand=strand,
        )

        # third blast against 3' end of T7 promoter - Trim T7 to blast word size
        dir_specificity3 = os.path.join(
            self.primer_dir_output, "specificity_temporary3"
        )
        blast_filter3 = Blastn(
            dir_specificity=dir_specificity3,
            word_size=blast3_word_size,
            percent_identity=percent_identity,
            coverage=coverage,
            strand=strand,
        )

        # create reference DB with fasta file
        # TODO: doesn't seem like the right way to do it
        fasta_reference_database3 = blast_filter3._create_fasta_file(
            T7_dict, dir_specificity3, "T7"
        )
        reference_database3 = ReferenceDatabase(file_fasta=fasta_reference_database3)
        reference_database3.load_fasta_into_database()

        # specifity filter 1
        specificity_filter1 = SpecificityFilter(filters=[blast_filter1])

        primer_database = specificity_filter1.apply(
            oligo_database=primer_database,
            reference_database=reference_database1,
            n_jobs=n_jobs,
        )
        if self.write_intermediate_steps:
            file_database = primer_database.write_database(
                filename="primer_database_specificity_filter_1.txt"
            )

        # specificity filter 2
        # create reference db with trimmed primers

        trimmed_primers = {}

        primer_genes = list(primer_database.database.keys())
        primer_probe_ids = [
            list(primer_database.database[gene].keys())[0] for gene in primer_genes
        ]
        for gene, probe_id in zip(primer_genes, primer_probe_ids):
            # Get 3' end sequences
            trimmed_primers[gene] = str(
                primer_database.database[gene][probe_id]["sequence"][-blast2_word_size:]
            )

        # create reference DB with fasta file

        fasta_reference_database2 = os.path.join(dir_specificity2, "oligos_primers.fna")

        with open(fasta_reference_database2, "w") as handle:
            for name, seq in trimmed_primers.items():
                handle.write(">" + name + "\n")
                handle.write(str(seq) + "\n")

        reference_database2 = ReferenceDatabase(file_fasta=fasta_reference_database2)
        reference_database2.load_fasta_into_database()
        specificity_filter2 = SpecificityFilter(filters=[blast_filter2])
        primer_database = specificity_filter2.apply(
            oligo_database=primer_database,
            reference_database=reference_database2,
            n_jobs=n_jobs,
        )
        if self.write_intermediate_steps:
            file_database = primer_database.write_database(
                filename="primer_database_specificity_filter2.txt"
            )

        # specificity filter 3
        specificity_filter3 = SpecificityFilter(filters=[blast_filter3])
        primer_database = specificity_filter3.apply(
            oligo_database=primer_database,
            reference_database=reference_database3,
            n_jobs=n_jobs,
        )

        ##### save database #####
        if self.write_intermediate_steps:
            file_database = primer_database.write_database(
                filename="primer_database_specificity_filter3.txt"
            )
        else:
            file_database = ""

        return primer_database, file_database

    def filter_assembled_probes_by_specificity(
        self,
        assembled_probes: OligoDatabase,
        file_highly_expressed_genes: str,
        blast_ncrna_word_size: int = 14,
        percent_identity: float = 66,
        coverage: float = 50,
        strand: str = "plus",
        blast_highly_expressed_genes_word_size: int = 17,
        n_jobs: int = 1,
    ):
        # blast against ncRNA Ensembl
        loader = FtpLoaderEnsembl(
            dir_output=self.dir_output,
            species=self.region_generator.species,
            annotation_release=self.region_generator.annotation_release,
        )
        file_ncrna, _, _ = loader.download_files(
            file_type="fasta", sequence_nature="ncrna"
        )

        reference_ncrna = ReferenceDatabase(
            file_fasta=file_ncrna,
            metadata=self.metadata,
            dir_output=self.dir_output,
        )
        reference_ncrna.load_fasta_into_database()
        dir_specificity_ncrna = os.path.join(
            self.dir_output, "specificity_temporary_ncrna"
        )
        blastn1 = Blastn(
            dir_specificity=dir_specificity_ncrna,
            word_size=blast_ncrna_word_size,
            percent_identity=percent_identity,
            coverage=coverage,
            strand=strand,
        )
        specificity_filter_ncrna = SpecificityFilter(filters=[blastn1])
        assembled_probes = specificity_filter_ncrna.apply(
            oligo_database=assembled_probes,
            reference_database=reference_ncrna,
            n_jobs=n_jobs,
        )

        # blast against highly expressed genes
        reference_highly_expressed_genes = ReferenceDatabase(
            file_fasta=self.file_transcriptome_reference,
            metadata=self.metadata,
            dir_output=self.dir_output,
        )
        reference_highly_expressed_genes.load_fasta_into_database()
        if file_highly_expressed_genes is None:
            warnings.warn(
                "No file containing the highly expressed genes was provided, all the genes be used."
            )
            genes = None
        else:
            with open(file_highly_expressed_genes) as handle:
                lines = handle.readlines()
                genes = [line.rstrip() for line in lines]
            reference_highly_expressed_genes.filter_database(genes)

        dir_specificity_highly_expressed_genes = os.path.join(
            self.dir_output, "specificity_temporary_highly_expressed_genes"
        )
        blastn2 = Blastn(
            dir_specificity=dir_specificity_highly_expressed_genes,
            word_size=blast_highly_expressed_genes_word_size,
            percent_identity=percent_identity,
            coverage=coverage,
            strand=strand,
        )
        specificity_filter_highly_expressed_genes = SpecificityFilter(filters=[blastn2])
        assembled_probes = specificity_filter_highly_expressed_genes.apply(
            oligo_database=assembled_probes,
            reference_database=reference_highly_expressed_genes,
            n_jobs=n_jobs,
        )

        ##### save database #####
        if self.write_intermediate_steps:
            file_database = assembled_probes.write_database(
                filename="assembled_probe_database_specificity_filter.txt"
            )
        else:
            file_database = ""

        return assembled_probes, file_database

    # Target probes
    def filter_target_probes_by_property(
        self,
        probe_database: OligoDatabase,
        GC_content_min: int = 40,
        GC_content_max: int = 60,
        Tm_min: int = 70,
        Tm_max: int = 80,
        internal_secondary_structures_T: float = 76,
        internal_secondary_structures_threshold_deltaG: float = 0,
        max_repeats_nt: int = 6,
        Tm_parameters_probe: dict = {
            "check": True,
            "strict": True,
            "c_seq": None,
            "shift": 0,
            "nn_table": "DNA_NN3",
            "tmm_table": "DNA_TMM1",
            "imm_table": "DNA_IMM1",
            "de_table": "DNA_DE1",
            "dnac1": 50,
            "dnac2": 0,
            "selfcomp": False,
            "dNTPs": 0,
            "saltcorr": 7,
            "Na": 1000,
            "K": 0,
            "Tris": 0,
            "Mg": 0,
        },
        Tm_correction_param: dict = {
            "DMSO": 0,
            "DMSOfactor": 0.75,
            "fmdfactor": 0.65,
            "fmdmethod": 1,
            "GC": None,
            "fmd": 20,
        },
        n_jobs: int = 1,
    ):
        ##### preprocess melting temperature params #####
        Tm_parameters_probe["nn_table"] = getattr(mt, Tm_parameters_probe["nn_table"])
        Tm_parameters_probe["tmm_table"] = getattr(mt, Tm_parameters_probe["tmm_table"])
        Tm_parameters_probe["imm_table"] = getattr(mt, Tm_parameters_probe["imm_table"])
        Tm_parameters_probe["de_table"] = getattr(mt, Tm_parameters_probe["de_table"])

        melting_temperature = MeltingTemperatureNNFilter(
            Tm_min=Tm_min,
            Tm_max=Tm_max,
            Tm_parameters=Tm_parameters_probe,
            Tm_chem_correction_parameters=Tm_correction_param,
        )
        consecutive_repeats = HomopolymericRunsFilter(base = ["A", "C", "T", "G"], n = max_repeats_nt)
        gc_content = GCContentFilter(
            GC_content_min=GC_content_min, GC_content_max=GC_content_max
        )
        secondary_structure = SecondaryStructureFilter(
            T=internal_secondary_structures_T,
            DG_thr=internal_secondary_structures_threshold_deltaG,
        )
        masked_sequences = HardMaskedSequenceFilter()

        # create the list of filters
        filters = [
            masked_sequences,
            consecutive_repeats,
            gc_content,
            melting_temperature,
            secondary_structure,
        ]

        # initialize the property filter class
        property_filter = PropertyFilter(filters=filters)
        # filter the database
        probe_database = property_filter.apply(
            oligo_database=probe_database, n_jobs=n_jobs
        )

        # write the intermediate result in a file
        if self.write_intermediate_steps:
            file_database = probe_database.write_database(
                filename="oligo_database_property_filter.txt"
            )
        else:
            file_database = ""

        return probe_database, file_database

    # Done
    def filter_target_probes_by_specificity(
        self,
        probe_database: OligoDatabase,
        word_size: int = 15,
        percent_identity: float = 80,
        coverage: float = 50,
        strand: str = "plus",
        n_jobs: int = 1,
    ):
        # Specificity filters to remove probes with more than 1 RNA species target
        dir_specificity = os.path.join(
            self.dir_output, "specificity_temporary"
        )  # folder where the temporary files will be written

        (
            probe_length_min,
            probe_length_max,
        ) = self._get_probe_length_min_max_from_database(probe_database.database)

        self.file_transcriptome_reference = (
            self.region_generator.generate_transcript_reduced_representation(
                include_exon_junctions=True, exon_junction_size=2 * probe_length_max
            )
        )

        reference_database = ReferenceDatabase(
            file_fasta=self.file_transcriptome_reference,
            metadata=self.metadata,
            dir_output=self.dir_output,
        )

        # intialize the filter classes
        exact_matches = ExactMatches(dir_specificity=dir_specificity)
        blastn = Blastn(
            dir_specificity=dir_specificity,
            word_size=word_size,
            percent_identity=percent_identity,
            coverage=coverage,
            strand=strand,
        )
        filters = [exact_matches, blastn]
        # initialize the specificity filter class
        specificity_filter = SpecificityFilter(filters=filters)
        # filter the database
        probe_database = specificity_filter.apply(
            oligo_database=probe_database,
            reference_database=reference_database,
            n_jobs=n_jobs,
        )

        ##### save database #####
        if self.write_intermediate_steps:
            file_database = probe_database.write_database(
                filename="probe_database_specificity_filter.txt"
            )
        else:
            file_database = ""

        return probe_database, file_database

    # Done
    def filter_cross_hybridization_targets(
        self,
        probe_database: OligoDatabase,
        word_size: int = 15,
        percent_identity_ch: int = 66,
        coverage: float = 50,
        n_jobs: int = 1,
    ):
        # TODO: check cross hybridization MT
        # Specificity filter to remove cross hybridization targets
        targets_fasta = probe_database.write_fasta_from_database(
            filename="target_probes_init"
        )
        reference_database = ReferenceDatabase(file_fasta=targets_fasta)
        reference_database.load_fasta_into_database()
        dir_specificity = os.path.join(
            self.dir_output, "specificity_temporary_cross_hybridization"
        )  # folder where the temporary files will be written
        # intialize the filter classes
        blastn = Blastn(
            dir_specificity=dir_specificity,
            word_size=word_size,
            percent_identity=percent_identity_ch,
            coverage=coverage,
            strand="minus",
        )
        filters = [blastn]
        # initialize the specificity filter class
        specificity_filter = SpecificityFilter(filters=filters)
        # filter the database
        probe_database = specificity_filter.apply(
            oligo_database=probe_database,
            reference_database=reference_database,
            n_jobs=n_jobs,
        )

        ##### save database #####
        if self.write_intermediate_steps:
            file_database = probe_database.write_database(
                filename="merfish_target_probes.txt"
            )
        else:
            file_database = ""

        return probe_database, file_database


def main():
    """
    TODO
    """
    parser = ArgumentParser(
        prog="MERFISH Probe Designer",
        usage="merfish_probe_designer [options]",
        description=__doc__,
        formatter_class=RawDescriptionHelpFormatter,
    )

    config = initialize_parameters(parser, exp_name="merfish")

    # with open(merfish_config_path, "r") as handle:
    #     config = yaml.safe_load(handle)

    dir_output = os.path.abspath(config["output"])
    Path(dir_output).mkdir(parents=True, exist_ok=True)

    ##### Initialize ProbeDesigner Class #####
    probe_designer = MerfishProbeDesigner(dir_output=dir_output)

    ##### load annotations #####
    probe_designer.load_annotations(
        source=config["source"], source_params=config["source_params"]
    )

    ##### read the genes file #####
    if config["file_genes"] is None:
        warnings.warn(
            "No gene list file was provided! All genes from fasta file are used to generate the probes. This chioce can use a lot of resources."
        )
        genes = None
    else:
        with open(config["file_genes"]) as handle:
            lines = handle.readlines()
            genes = [line.rstrip() for line in lines]

    ##### create target probe database #####
    target_probe_database, file_database = probe_designer.create_probe_database(
        genes=genes,
        region=config["region"],
        probe_length_min=config["target_probe"]["probe_length_min"],
        probe_length_max=config["target_probe"]["probe_length_max"],
        min_probes_per_gene=config["min_probes_per_gene"],
        n_jobs=config["n_jobs"],
    )

    ##### filter target probes by property #####
    (
        target_probe_database,
        file_database,
    ) = probe_designer.filter_target_probes_by_property(
        probe_database=target_probe_database,
        GC_content_min=config["targets_setup"]["GC_content_min"],
        GC_content_max=config["targets_setup"]["GC_content_max"],
        Tm_min=config["targets_setup"]["Tm_min"],
        Tm_max=config["targets_setup"]["Tm_max"],
        internal_secondary_structures_T=config["targets_setup"][
            "internal_secondary_structures_T"
        ],
        internal_secondary_structures_threshold_deltaG=config["targets_setup"][
            "internal_secondary_structures_threshold_deltaG"
        ],
        max_repeats_nt=config["targets_setup"]["max_repeats_nt"],
        Tm_parameters_probe=config["Tm_parameters_probe"],
        Tm_correction_param=config["Tm_correction_parameters"],
        n_jobs=config["n_jobs"],
    )

    ##### filter target probes by specificity #####
    (
        target_probe_database,
        file_database,
    ) = probe_designer.filter_target_probes_by_specificity(
        probe_database=target_probe_database,
        word_size=config["targeting_sequences_setup"]["word_size"],
        percent_identity=config["blast_percent_identity"],
        coverage=config["blast_coverage"],
        strand=config["strand"],
        n_jobs=config["n_jobs"],
    )

    ##### filter cross hybridization targets #####
    (
        target_probe_database,
        file_database,
    ) = probe_designer.filter_cross_hybridization_targets(
        probe_database=target_probe_database,
        word_size=config["targeting_sequences_setup"]["word_size"],
        percent_identity_ch=config["targeting_sequences_setup"]["percent_identity_ch"],
        coverage=50,
        n_jobs=config["n_jobs"],
    )

    ##### design primer probes #####
    primer1, primer2, primer_file_database = probe_designer.design_primer_probes(
        probe_25nt_path=config["primer_probe"]["file_bc25mer"],
        primer_length_min=config["primer_probe"]["probe_length_min"],
        primer_length_max=config["primer_probe"]["probe_length_min"],
        GC_content_min=config["primers_setup"]["GC_content_min"],
        GC_content_max=config["primers_setup"]["GC_content_max"],
        n_repeats=config["primers_setup"]["max_repeats_nt"],
        gc_clamp_n=config["primers_setup"]["GC_clamp_n"],
        blast1_word_size=config["primers_blast_setup"]["blast1_word_size"],
        blast2_word_size=config["primers_blast_setup"]["blast2_word_size"],
        blast3_word_size=config["primers_blast_setup"]["blast3_word_size"],
        percent_identity=config["blast_percent_identity"],
        coverage=config["blast_coverage"],
        strand=config["strand"],
        n_jobs=config["n_jobs"],
    )

    ##### design primer probes #####
    encoding = config["encoding"]
    readout_probes = probe_designer.design_readout_probes(
        primer_file_database,
        config["readout_probe"]["file_bc25mer"],
        percent_identity=config["blast_percent_identity"],
        coverage=config["blast_coverage"],
        strand=config["strand"],
        primer_blast_word_size=config["readout_blast_setup"]["blast1_word_size"],
        blast2_word_size=config["readout_blast_setup"]["blast2_word_size"],
        readout_probe_length=config["readout_probe"]["probe_length_max"],
        num_readouts=config[encoding]["num_bits"],
        use_default_readouts=config["use_default_readouts"],
        n_jobs=config["n_jobs"],
    )

    merfish_sequence_designer = MerfishSequence(
        n_genes=len(genes),
        encoding_scheme=encoding,
        percentage_blank=config["percentage_blank_barcodes"],
        dir_output=dir_output,
    )

    assembled_probes = merfish_sequence_designer.assemble_probes(
        target_probe_database, readout_probes, primer1, primer2
    )

    merfish_sequence_designer.write_final_probes(
        assembled_probes,
        readout_probes,
        readout_probe_length=config["readout_probe"]["probe_length_max"],
        primer_probe_length=config["primer_probe"]["probe_length_max"],
        num_bits=config[encoding]["num_bits"],
    )


if __name__ == "__main__":
    main()<|MERGE_RESOLUTION|>--- conflicted
+++ resolved
@@ -11,23 +11,13 @@
 
 from oligo_designer_toolsuite.database import OligoDatabase, ReferenceDatabase
 from oligo_designer_toolsuite.oligo_property_filter import (
-<<<<<<< HEAD
-    HomopolymericRunsFilter,
     GCClampFilter,
     GCContentFilter,
+    HardMaskedSequenceFilter,
+    HomopolymericRunsFilter,
     MeltingTemperatureNNFilter,
     PropertyFilter,
     SecondaryStructureFilter,
-    HardMaskedSequenceFilter,
-=======
-    ConsecutiveRepeats,
-    GCClamp,
-    GCContent,
-    MaskedSequences,
-    MeltingTemperatureNN,
-    PropertyFilter,
-    SecondaryStructure,
->>>>>>> 074f58f3
 )
 from oligo_designer_toolsuite.oligo_specificity_filter import (
     Blastn,
@@ -419,7 +409,9 @@
         GC_content_filter = GCContentFilter(
             GC_content_min=GC_content_min, GC_content_max=GC_content_max
         )
-        consecutive_repeats = HomopolymericRunsFilter(base = ["A", "C", "T", "G"], n=n_repeats)
+        consecutive_repeats = HomopolymericRunsFilter(
+            base=["A", "C", "T", "G"], n=n_repeats
+        )
 
         GC_clamp = GCClampFilter(gc_clamp_n)
 
@@ -711,7 +703,9 @@
             Tm_parameters=Tm_parameters_probe,
             Tm_chem_correction_parameters=Tm_correction_param,
         )
-        consecutive_repeats = HomopolymericRunsFilter(base = ["A", "C", "T", "G"], n = max_repeats_nt)
+        consecutive_repeats = HomopolymericRunsFilter(
+            base=["A", "C", "T", "G"], n=max_repeats_nt
+        )
         gc_content = GCContentFilter(
             GC_content_min=GC_content_min, GC_content_max=GC_content_max
         )
