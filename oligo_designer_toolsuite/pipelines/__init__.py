--- conflicted
+++ resolved
@@ -2,7 +2,6 @@
 This module provides different ready-to-use oligo design pipelines.
 """
 
-<<<<<<< HEAD
 # from ._base_probe_designer import BaseProbeDesigner
 # from ._merfish_probe_designer import MerfishProbeDesigner
 # from ._scrinshot_probe_designer import ScrinshotProbeDesigner
@@ -14,18 +13,4 @@
 #     "MerfishProbeDesigner",
 #     "SeqfishPlusProbeDesigner",
 # ]
-=======
-from ._base_oligo_designer import BaseOligoDesigner
-from ._merfish_probe_designer import MerfishProbeDesigner
-from ._scrinshot_probe_designer import ScrinshotProbeDesigner
-from ._seqfish_plus_probe_designer import SeqfishPlusProbeDesigner
-from .oligo_seq import OligoSeq
-
-__all__ = [
-    "BaseOligoDesigner",
-    "ScrinshotProbeDesigner",
-    "MerfishProbeDesigner",
-    "SeqfishPlusProbeDesigner",
-    "OligoSeq",
-]
->>>>>>> 3b4121c9
+# test
