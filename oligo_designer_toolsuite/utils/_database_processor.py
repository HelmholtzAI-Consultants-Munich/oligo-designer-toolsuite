--- conflicted
+++ resolved
@@ -6,11 +6,9 @@
 from collections import defaultdict
 from itertools import chain
 
-<<<<<<< HEAD
 from effidict import LRUDBDict
-=======
+
 from .._constants import SEPARATOR_OLIGO_ID
->>>>>>> 8aaafdf8
 
 ############################################
 # Collection of utility functions
