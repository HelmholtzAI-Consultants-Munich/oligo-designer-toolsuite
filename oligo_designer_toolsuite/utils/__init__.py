--- conflicted
+++ resolved
@@ -23,11 +23,8 @@
     append_nucleotide_to_sequences,
     get_complement_regions,
     get_sequence_from_annotation,
-<<<<<<< HEAD
     get_intersection,
     append_nucleotide_to_sequences,
-=======
->>>>>>> e4711c6f
 )
 
 __all__ = [
