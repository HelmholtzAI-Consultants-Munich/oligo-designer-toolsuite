############################################
# imports
############################################

import os
import re
from abc import ABC, abstractmethod
from pathlib import Path
from typing import List, Union

import pandas as pd
from Bio import Seq
from joblib import Parallel, delayed
from joblib_progress import joblib_progress

from oligo_designer_toolsuite._constants import (
    _TYPES_SEQ,
    SEPARATOR_FASTA_HEADER_FIELDS,
    SEPARATOR_OLIGO_ID,
)
from oligo_designer_toolsuite.database import OligoDatabase, ReferenceDatabase

############################################
# Oligo Specificity Filter Classes
############################################


class SpecificityFilterBase(ABC):
    """An abstract base class for implementing specificity filters for oligonucleotide sequences.
    Specificity filters are used to ensure that oligos do not have unintended matches within a given
    reference database. This base class provides a common structure for such filters, including an output
    directory setup and an abstract method for applying the filter to an oligo database.

    :param filter_name: Subdirectory path for the output, i.e. <dir_output>/<filter_name>.
    :type filter_name: str
    :param dir_output: The directory where intermediate files will be saved.
    :type dir_output: str
    """

    def __init__(self, filter_name: str, dir_output: str):
        """Constructor for the SpecificityFilterBase class."""
        # folder where we write the intermediate files
        self.filter_name = filter_name
        self.dir_output = os.path.abspath(os.path.join(dir_output, self.filter_name))
        Path(self.dir_output).mkdir(parents=True, exist_ok=True)

    @abstractmethod
    def apply(
        self,
        sequence_type: _TYPES_SEQ,
        oligo_database: OligoDatabase,
        reference_database: ReferenceDatabase = None,
        n_jobs: int = 1,
    ):
        """Abstract method to apply the specificity filter to an oligo database.

        :param sequence_type: The type of sequences being filtered, must be one of the predefined sequence types.
        :type sequence_type: _TYPES_SEQ
        :param oligo_database: The oligo database to which the filter will be applied.
        :type oligo_database: OligoDatabase
        :param reference_database: The reference database to compare against for specificity.
            For non-alignment based specificity filter reference_database is not used, i.e. set to None.
        :type reference_database: ReferenceDatabase, optional
        :param n_jobs: The number of parallel jobs to run.
        :type n_jobs: int
        """

    def _filter_hits_from_database(
        self, oligo_database: OligoDatabase, region_id: str, oligos_with_hits: list[str]
    ):
        """Removes oligos identified with hits in the reference database from a given region of the oligo database.

        :param oligo_database: The oligo database to which the filter will be applied.
        :type oligo_database: OligoDatabase
        :param oligos_with_hits: A list of oligo IDs that have matches in the reference database and should be removed.
        :type oligos_with_hits: list[str]
        :return: The filtered region of the oligo database.
        :rtype: dict
        """
        oligo_ids = list(oligo_database.database[region_id].keys())
        for oligo_id in oligo_ids:
            if oligo_id in oligos_with_hits:
                del oligo_database.database[region_id][oligo_id]

        oligo_database.remove_regions_with_insufficient_oligos("Specificity Filters")


class AlignmentSpecificityFilter(SpecificityFilterBase):
    """A class that implements specificity filtering for oligonucleotides through alignments against a reference database.
    This filter creates an index of the reference database and then aligns oligonucleotide sequences to identify and exclude
    sequences with significant hits in the reference, ensuring specificity of the oligonucleotide sequences.

    :param filter_name: Subdirectory path for the output, i.e. <dir_output>/<filter_name>.
    :type filter_name: str
    :param dir_output: Directory for saving intermediate files.
    :type dir_output: str
    """

    def __init__(
        self,
        filter_name: str,
        dir_output: str,
    ):
        """Constructor for the AlignmentSpecificityFilter class."""
        # folder where we write the intermediate files
        self.filter_name = filter_name
        self.dir_output = os.path.abspath(os.path.join(dir_output, self.filter_name))
        Path(self.dir_output).mkdir(parents=True, exist_ok=True)

    def apply(
        self,
        sequence_type: _TYPES_SEQ,
        oligo_database: OligoDatabase,
        reference_database: ReferenceDatabase,
        n_jobs: int = 1,
    ):
        """Applies the alignment-based specificity filter to an oligonucleotide database.

        :param sequence_type: The type of sequences being filtered, must be one of the predefined sequence types.
        :type sequence_type: _TYPES_SEQ
        :param oligo_database: The oligo database to which the filter will be applied.
        :type oligo_database: OligoDatabase
        :param reference_database: The reference database to compare against for specificity.
        :type reference_database: ReferenceDatabase
        :param n_jobs: The number of parallel jobs to run.
        :type n_jobs: int
        :return: The filtered oligo database with sequences having significant hits removed.
        :rtype: OligoDatabase

        """
        # when applying filters we don't want to consider hits within the same region
        consider_hits_from_input_region = False

        # Create index file for search
        file_reference = reference_database.write_database_to_fasta(
            filename=f"db_reference_{self.filter_name}"
        )
        file_index = self._create_index(file_reference=file_reference, n_jobs=n_jobs)

        # run search in parallel for each region
        region_ids = list(oligo_database.database.keys())
        with joblib_progress(description=self.filter_name, total=len(region_ids)):
            Parallel(n_jobs=n_jobs, prefer="threads", require="sharedmem")(
                delayed(self._apply_region)(
                    sequence_type=sequence_type,
                    oligo_database=oligo_database,
                    file_index=file_index,
                    region_id=region_id,
                    consider_hits_from_input_region=consider_hits_from_input_region,
                )
                for region_id in region_ids
            )

        os.remove(file_reference)
        self._remove_index(file_index)

        return oligo_database

    def _apply_region(
        self,
        sequence_type: _TYPES_SEQ,
        oligo_database: OligoDatabase,
        file_index: str,
        region_id: List[str],
        consider_hits_from_input_region: bool,
    ):
<<<<<<< HEAD
        """Identifies oligonucleotide pairs with significant hits in the reference database.

        :param sequence_type: The type of sequences being filtered, must be one of the predefined sequence types.
        :type sequence_type: _TYPES_SEQ
        :param oligo_database: The oligo database to which the filter will be applied.
        :type oligo_database: OligoDatabase
        :param reference_database: The reference database to compare against for specificity.
        :type reference_database: ReferenceDatabase
        :param n_jobs: The number of parallel jobs to run.
        :type n_jobs: int
        :return: List of oligo pairs with hits in the reference database.
        :rtype: list[tuple]
        """
        region_ids = list(oligo_database.database.keys())
        table_hits = self._get_table_hits(
=======
        table_hits_region = self._run_filter(
>>>>>>> a30d0691
            sequence_type=sequence_type,
            region_id=region_id,
            oligo_database=oligo_database,
            file_index=file_index,
            consider_hits_from_input_region=consider_hits_from_input_region,
        )

        oligos_with_hits_region = table_hits_region["query"].unique()
        self._filter_hits_from_database(
            oligo_database=oligo_database,
            region_id=region_id,
            oligos_with_hits=oligos_with_hits_region,
        )

    def get_oligo_pair_hits(
        self,
        sequence_type: _TYPES_SEQ,
        oligo_database: OligoDatabase,
        reference_database: ReferenceDatabase,
        n_jobs: int,
    ):
        """Identifies oligonucleotide pairs with significant hits in the reference database.

        :param sequence_type: The type of sequences being filtered, must be one of the predefined sequence types.
        :type sequence_type: _TYPES_SEQ
        :param oligo_database: The oligo database to which the filter will be applied.
        :type oligo_database: OligoDatabase
        :param reference_database: The reference database to compare against for specificity.
        :type reference_database: ReferenceDatabase
<<<<<<< HEAD
        :param region_ids: Regions for which to generate the table hits.
        :type region_ids: List[str]
        :param n_jobs: The number of parallel jobs to run.
        :type n_jobs: int
        :return: List of tables containing all hits. Each table contain the hits of one single region, and the list is ordered by the list region_ids.
        :rtype: List[pd.DataFrame]
=======
        :param n_jobs: The number of parallel jobs to run.
        :type n_jobs: int
        :return: List of oligo pairs with hits in the reference database.
        :rtype: list[tuple]
>>>>>>> a30d0691
        """
        # when getting oligo pair hits we want to consider hits within the same region
        consider_hits_from_input_region = True

        # Create index file for search
        file_reference = reference_database.write_database_to_fasta(
            filename=f"db_reference_{self.filter_name}"
        )
        file_index = self._create_index(file_reference=file_reference, n_jobs=n_jobs)

        region_ids = list(oligo_database.database.keys())
        with joblib_progress(description=self.filter_name, total=len(region_ids)):
            table_hits = Parallel(n_jobs=n_jobs, prefer="threads")(
                delayed(self._run_filter)(
                    sequence_type=sequence_type,
                    region_id=region_id,
                    oligo_database=oligo_database,
                    file_index=file_index,
                    consider_hits_from_input_region=consider_hits_from_input_region,
                )
                for region_id in region_ids
            )

        table_hits = pd.concat(table_hits, ignore_index=True)
        oligo_pair_hits = list(zip(table_hits["query"].values, table_hits["reference"].values))

        os.remove(file_reference)
        self._remove_index(file_index)

        return oligo_pair_hits

    @abstractmethod
    def _create_index(self, file_reference: str, n_jobs: int):
        """Abstract method to create an index of the reference database for alignment.

        :param file_reference: Path to the reference database fasta file.
        :type file_reference: str
        :param n_jobs: The number of parallel jobs to run.
        :type n_jobs: int
        """

    def _run_filter(
        self,
        sequence_type: _TYPES_SEQ,
        region_id: str,
        oligo_database: OligoDatabase,
        file_index: str,
        consider_hits_from_input_region: bool,
    ):
        """Executes the filtering process for a specific region of the oligonucleotide database based on search results.

        :param sequence_type: The type of sequences being filtered, must be one of the predefined sequence types.
        :type sequence_type: _TYPES_SEQ
        :param region_id: The identifier for the region within the database to filter.
        :type region_id: str
        :param oligo_database: The oligonucleotide database to apply the filter on.
        :type oligo_database: OligoDatabase
        :param file_index: Path to the index file used for the reference database.
        :type file_index: str
        :param consider_hits_from_input_region: Flag to indicate whether hits from the input region should be considered.
        :type consider_hits_from_input_region: bool
        :return: A tuple containing a table of hits and a list of oligos with those hits.
        :rtype: (pd.DataFrame, list)
        """
        search_results = self._run_search(
            sequence_type=sequence_type,
            oligo_database=oligo_database,
            file_index=file_index,
            region_ids=region_id,
        )
        table_hits = self._find_hits(
            oligo_database=oligo_database,
            region_ids=region_id,
            search_results=search_results,
            consider_hits_from_input_region=consider_hits_from_input_region,
        )

        return table_hits

    @abstractmethod
    def _run_search(
        self,
        sequence_type: _TYPES_SEQ,
        oligo_database: OligoDatabase,
        file_index: str,
        region_ids: Union[str, List[str]] = None,
    ):
        """Abstract method to execute a search against a reference database using a specific indexing strategy.

        :param sequence_type: The type of sequences being filtered, must be one of the predefined sequence types.
        :type sequence_type: _TYPES_SEQ
        :param oligo_database: The oligonucleotide database to search against.
        :type oligo_database: OligoDatabase
        :param region_ids: Identifiers for the regions within the database to be searched.
        :type region_ids: str
        :param file_index: Path to the index file of the reference database.
        :type file_index: str
        """

    def _read_search_output(self, file_search_results: str, names_search_output: list, usecols: list = None):
        """Reads the output from a search operation into a pandas DataFrame.

        :param file_search_results: Path to the file containing search results.
        :type file_search_results: str
        :param names_search_output: Column names for the search result data frame.
        :type names_search_output: list[str]
        :param usecols: Specific columns to use from the search results. If None, all columns are used.
        :type usecols: list, optional
        :return: A pandas DataFrame containing the search results.
        :rtype: pd.DataFrame
        """
        search_results = pd.read_csv(
            filepath_or_buffer=file_search_results,
            header=None,
            sep="\t",
            low_memory=False,
            engine="c",
            usecols=usecols,
            names=names_search_output,
        )

        search_results["query_region_id"] = search_results["query"].str.split(SEPARATOR_OLIGO_ID).str[0]
        search_results["reference_region_id"] = (
            search_results["reference"].str.split(SEPARATOR_FASTA_HEADER_FIELDS).str[0]
        )

        return search_results

    @abstractmethod
    def _find_hits(
        self,
        oligo_database: OligoDatabase,
        region_ids: Union[str, List[str]],
        search_results: pd.DataFrame,
        consider_hits_from_input_region: bool,
    ):
        """Abstract method to identify hits from search results within the oligonucleotide database.

        :param oligo_database: The oligonucleotide database.
        :type oligo_database: OligoDatabase
        :param region_ids: The identifier for the region(s) within the database.
        :type region_ids: Union[str, List[str]]
        :param search_results: DataFrame containing search results.
        :type search_results: pd.DataFrame
        :param consider_hits_from_input_region: Flag to indicate whether hits from the input region should be considered.
        :type consider_hits_from_input_region: bool
        """

    def _remove_index(self, file_index: str):
        """Remove all the temporary index files generated by the alignment method.

        :param file_index: Path to the index files (the extension is not specified).
        :type file_index: str
        """
        file_index_basename = os.path.basename(file_index)
        regex = re.compile(file_index_basename + "\..*")
        for root, _, files in os.walk(self.dir_output):
            for file in files:
                if regex.match(file):
                    os.remove(os.path.join(root, file))

    def _get_queries(
        self,
        sequence_type: _TYPES_SEQ,
        table_hits: pd.DataFrame,
        oligo_database: OligoDatabase,
        region_id: str,
    ) -> List[Seq.Seq]:
        """Abstract method to retrieve the queries sequences from the search results.

        :param sequence_type: The type of sequences being filtered, must be one of the predefined sequence types.
        :type sequence_type: _TYPES_SEQ
        :param table_hits: Dataframe containing the search results.
        :type table_hits: pd.DataFrame
        :param oligo_database: The oligo database to which the filter will be applied.
        :type oligo_database: OligoDatabase
        :param region_id: The identifier for the region within the database to filter.
        :type region_id: str
        :return: Queries sequences.
        :rtype: list
        """
        queries = [
            oligo_database.database[region_id][query_id][sequence_type] for query_id in table_hits["query"]
        ]
        return queries

    @abstractmethod
    def _get_references(self, table_hits: pd.DataFrame, file_reference: str, region_id: str):
        """Abstract method to retrieve the reference sequences from the search results.

        :param table_hits: Dataframe containing the search results.
        :type table_hits: pd.DataFrame
        :param file_reference: Path to the fasta file used as reference for the search.
        :type file_reference: str
        :param region_id: The identifier for the region within the database to filter.
        :type region_id: str
        """

    @abstractmethod
    def _add_alignment_gaps(
<<<<<<< HEAD
        self, table_hits: pd.DataFrame, queries: List[Seq.Seq], references: List[Seq.Seq]
=======
        self,
        table_hits: pd.DataFrame,
        queries: List[Seq.Seq],
        references: List[Seq.Seq],
>>>>>>> a30d0691
    ):
        """Abstract method to add gaps to the references and queries sequences.

        :param table_hits: Dataframe containing the search results.
        :type table_hits: pd.DataFrame
        :param queries: List of the queries sequences.
        :type queries: List[Seq.Seq]
        :param references: List of the references sequences.
        :type references: List[Seq.Seq]
        """<|MERGE_RESOLUTION|>--- conflicted
+++ resolved
@@ -164,7 +164,28 @@
         region_id: List[str],
         consider_hits_from_input_region: bool,
     ):
-<<<<<<< HEAD
+        table_hits_region = self._run_filter(
+            sequence_type=sequence_type,
+            region_id=region_id,
+            oligo_database=oligo_database,
+            file_index=file_index,
+            consider_hits_from_input_region=consider_hits_from_input_region,
+        )
+
+        oligos_with_hits_region = table_hits_region["query"].unique()
+        self._filter_hits_from_database(
+            oligo_database=oligo_database,
+            region_id=region_id,
+            oligos_with_hits=oligos_with_hits_region,
+        )
+
+    def get_oligo_pair_hits(
+        self,
+        sequence_type: _TYPES_SEQ,
+        oligo_database: OligoDatabase,
+        reference_database: ReferenceDatabase,
+        n_jobs: int,
+    ):
         """Identifies oligonucleotide pairs with significant hits in the reference database.
 
         :param sequence_type: The type of sequences being filtered, must be one of the predefined sequence types.
@@ -177,54 +198,6 @@
         :type n_jobs: int
         :return: List of oligo pairs with hits in the reference database.
         :rtype: list[tuple]
-        """
-        region_ids = list(oligo_database.database.keys())
-        table_hits = self._get_table_hits(
-=======
-        table_hits_region = self._run_filter(
->>>>>>> a30d0691
-            sequence_type=sequence_type,
-            region_id=region_id,
-            oligo_database=oligo_database,
-            file_index=file_index,
-            consider_hits_from_input_region=consider_hits_from_input_region,
-        )
-
-        oligos_with_hits_region = table_hits_region["query"].unique()
-        self._filter_hits_from_database(
-            oligo_database=oligo_database,
-            region_id=region_id,
-            oligos_with_hits=oligos_with_hits_region,
-        )
-
-    def get_oligo_pair_hits(
-        self,
-        sequence_type: _TYPES_SEQ,
-        oligo_database: OligoDatabase,
-        reference_database: ReferenceDatabase,
-        n_jobs: int,
-    ):
-        """Identifies oligonucleotide pairs with significant hits in the reference database.
-
-        :param sequence_type: The type of sequences being filtered, must be one of the predefined sequence types.
-        :type sequence_type: _TYPES_SEQ
-        :param oligo_database: The oligo database to which the filter will be applied.
-        :type oligo_database: OligoDatabase
-        :param reference_database: The reference database to compare against for specificity.
-        :type reference_database: ReferenceDatabase
-<<<<<<< HEAD
-        :param region_ids: Regions for which to generate the table hits.
-        :type region_ids: List[str]
-        :param n_jobs: The number of parallel jobs to run.
-        :type n_jobs: int
-        :return: List of tables containing all hits. Each table contain the hits of one single region, and the list is ordered by the list region_ids.
-        :rtype: List[pd.DataFrame]
-=======
-        :param n_jobs: The number of parallel jobs to run.
-        :type n_jobs: int
-        :return: List of oligo pairs with hits in the reference database.
-        :rtype: list[tuple]
->>>>>>> a30d0691
         """
         # when getting oligo pair hits we want to consider hits within the same region
         consider_hits_from_input_region = True
@@ -425,14 +398,10 @@
 
     @abstractmethod
     def _add_alignment_gaps(
-<<<<<<< HEAD
-        self, table_hits: pd.DataFrame, queries: List[Seq.Seq], references: List[Seq.Seq]
-=======
         self,
         table_hits: pd.DataFrame,
         queries: List[Seq.Seq],
         references: List[Seq.Seq],
->>>>>>> a30d0691
     ):
         """Abstract method to add gaps to the references and queries sequences.
 
