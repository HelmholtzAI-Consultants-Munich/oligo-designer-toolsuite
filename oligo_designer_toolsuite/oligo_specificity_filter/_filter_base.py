--- conflicted
+++ resolved
@@ -218,10 +218,6 @@
     ):
         """Filter the oligos with a hit contained in the table_hits given in input.
 
-<<<<<<< HEAD
-        table_hits = pd.concat(table_hits, ignore_index=True)
-        oligo_pair_hits = list(zip(table_hits["query"].values, table_hits["reference"].values))
-=======
         :param table_hits: _description_
         :type table_hits: List[pd.DataFrame]
         :param region_ids: _description_
@@ -229,7 +225,6 @@
         :param oligo_database: _description_
         :type oligo_database: OligoDatabase
         """
->>>>>>> be8a2d69
 
         for region_id, table_hits_region in zip(region_ids, table_hits):
             oligos_with_hits_region = table_hits_region["query"].unique()
