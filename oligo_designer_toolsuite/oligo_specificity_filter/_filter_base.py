--- conflicted
+++ resolved
@@ -4,6 +4,7 @@
 
 import os
 from abc import ABC, abstractmethod
+from pathlib import Path
 from pathlib import Path
 
 from Bio import SeqIO
@@ -14,12 +15,6 @@
 # Oligo Specificity Filter Classes
 ############################################
 
-<<<<<<< HEAD
-=======
-
-class SpecificityFilterBase(ABC):
-    """This is the base class for all specificity filter classes
->>>>>>> 1eb4977c
 
 # TODO: specify sequence type for database input (i.e. target or oligo)
 class SpecificityFilterBase(ABC):
