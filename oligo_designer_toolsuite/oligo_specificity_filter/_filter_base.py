############################################
# imports
############################################

import os
import re
from abc import ABC, abstractmethod
from pathlib import Path
from typing import List, Union, get_args

import pandas as pd
import numpy as np
from joblib import Parallel, delayed
from Bio import Seq

from .._constants import _TYPES_SEQ, SEPARATOR_FASTA_HEADER_FIELDS, SEPARATOR_OLIGO_ID
from ..database import OligoDatabase, ReferenceDatabase

############################################
# Oligo Specificity Filter Classes
############################################


class SpecificityFilterBase(ABC):
    """An abstract base class for implementing specificity filters for oligonucleotide sequences.
    Specificity filters are used to ensure that oligos do not have unintended matches within a given
    reference database. This base class provides a common structure for such filters, including an output
    directory setup and an abstract method for applying the filter to an oligo database.

    :param dir_output: The directory where intermediate files will be saved. Defaults to "output".
    :type dir_output: str
    """

    def __init__(self, dir_output: str = "output"):
        """Constructor for the SpecificityFilterBase class."""

        self.dir_output = dir_output
        Path(self.dir_output).mkdir(parents=True, exist_ok=True)

    @abstractmethod
    def apply(
        self,
        sequence_type: _TYPES_SEQ,
        database: OligoDatabase,
        n_jobs: int,
        reference_database: ReferenceDatabase = None,
    ):
        """Abstract method to apply the specificity filter to an oligo database.

        :param sequence_type: The type of sequences being filtered, must be one of the predefined sequence types.
        :type sequence_type: _TYPES_SEQ
        :param database: The oligo database to which the filter will be applied.
        :type database: OligoDatabase
        :param n_jobs: The number of parallel jobs to run.
        :type n_jobs: int
        :param reference_database: The reference database to compare against for specificity.
            For non-alignment based specificity filter reference_database is not used, i.e. set to None.
        :type reference_database: ReferenceDatabase, optional
        """

    def _filter_hits_from_database(
        self, database_region: dict, oligos_with_hits: list[str]
    ):
        """Removes oligos identified with hits in the reference database from a given region of the oligo database.

        :param database_region: A region of the oligo database to filter.
        :type database_region: dict
        :param oligos_with_hits: A list of oligo IDs that have matches in the reference database and should be removed.
        :type oligos_with_hits: list[str]
        :return: The filtered region of the oligo database.
        :rtype: dict
        """
        oligo_ids = list(database_region.keys())
        for oligo_id in oligo_ids:
            if oligo_id in oligos_with_hits:
                del database_region[oligo_id]
        return database_region


class AlignmentSpecificityFilter(SpecificityFilterBase):
    """A class that implements specificity filtering for oligonucleotides through alignments against a reference database.
    This filter creates an index of the reference database and then aligns oligonucleotide sequences to identify and exclude
    sequences with significant hits in the reference, ensuring specificity of the oligonucleotide sequences.

    :param dir_output: Directory for saving intermediate files generated during the filtering process.
    :type dir_output: str
    """

    def __init__(
            self, 
            dir_output: str = "output",
    ):
        """Construnctor for the AlignmentSpecificityFilter class."""
        # folder where we write the intermediate files
        self.dir_output = dir_output
        Path(self.dir_output).mkdir(parents=True, exist_ok=True)

    def apply(
        self,
        sequence_type: _TYPES_SEQ,
        oligo_database: OligoDatabase,
        n_jobs: int,
        reference_database: ReferenceDatabase,
    ):
        """Applies the alignment-based specificity filter to an oligonucleotide database.

        :param sequence_type: The type of sequences being filtered, must be one of the predefined sequence types.
        :type sequence_type: _TYPES_SEQ
        :param database: The oligo database to which the filter will be applied.
        :type database: OligoDatabase
        :param n_jobs: The number of parallel jobs to run.
        :type n_jobs: int
        :param reference_database: The reference database to compare against for specificity.
        :type reference_database: ReferenceDatabase
        :return: The filtered oligo database with sequences having significant hits removed.
        :rtype: OligoDatabase

        """

        region_ids = list(oligo_database.database.keys())
<<<<<<< HEAD
        results = Parallel(n_jobs=n_jobs)(
            delayed(self._run_filter)(
                sequence_type=sequence_type,
                region_id=region_id,
                oligo_database=oligo_database,
                file_index=filename_reference_index,
                consider_hits_from_input_region=False,  # for filter we do not want to remove hits within the same region
            )
            for region_id in region_ids
=======
        table_hits = self.get_table_hits(
            sequence_type=sequence_type,
            oligo_database=oligo_database,
            n_jobs=n_jobs,
            reference_database=reference_database,
            region_ids=region_ids
>>>>>>> c94c7051
        )

        oligo_database = self.filter_oligo_database(table_hits=table_hits, region_ids=region_ids, oligo_database=oligo_database)
        return oligo_database

    def get_oligo_pair_hits(
        self,
        sequence_type: _TYPES_SEQ,
        oligo_database: OligoDatabase,
        n_jobs: int,
        reference_database: ReferenceDatabase,
    ):
        """Identifies oligonucleotide pairs with significant hits in the reference database.

        :param sequence_type: The type of sequences being filtered, must be one of the predefined sequence types.
        :type sequence_type: _TYPES_SEQ
        :param database: The oligo database to which the filter will be applied.
        :type database: OligoDatabase
        :param n_jobs: The number of parallel jobs to run.
        :type n_jobs: int
        :param reference_database: The reference database to compare against for specificity.
        :type reference_database: ReferenceDatabase
        :return: List of oligo pairs with hits in the reference database.
        :rtype: list[tuple]
        """
        
        region_ids = list(oligo_database.database.keys())
        table_hits = self.get_table_hits(
            sequence_type=sequence_type,
            oligo_database=oligo_database,
            n_jobs=n_jobs,
            reference_database=reference_database,
            region_ids=region_ids
        )

        table_hits = pd.concat(table_hits, ignore_index=True)
        oligo_pair_hits = list(zip(table_hits["query"].values, table_hits["reference"].values))

        return oligo_pair_hits
    
    def get_table_hits(
        self, 
        sequence_type: _TYPES_SEQ,
        oligo_database: OligoDatabase,
        n_jobs: int,
        reference_database: ReferenceDatabase,
        region_ids: List[str],
    )->List[pd.DataFrame]:
        """Applies the alignment-based specificity filter to an oligonucleotide database adn return a DataFrame containing all the positive hits.

        :param sequence_type: The type of sequences being filtered, must be one of the predefined sequence types.
        :type sequence_type: _TYPES_SEQ
        :param database: The oligo database to which the filter will be applied.
        :type database: OligoDatabase
        :param n_jobs: The number of parallel jobs to run.
        :type n_jobs: int
        :param reference_database: The reference database to compare against for specificity.
        :type reference_database: ReferenceDatabase
        :param region_ids: Regions for which to genereate the table hits.
        :type region_ids: List[str]
        :return: List of tables containing the positive hits. Each table contain the hits of one single region, anf the list is ordered as the list region_ids.
        :rtype: List[pd.DataFrame]
        """

        options = get_args(_TYPES_SEQ)
        assert (
            sequence_type in options
        ), f"Sequence type not supported! '{sequence_type}' is not in {options}."

        # Create index file for search
        file_reference = reference_database.write_database_to_fasta(
            filename="reference_db"
        )
        file_index = self._create_index(
            file_reference=file_reference, n_jobs=n_jobs
        )

        # Run search for each region in parallel
        table_hits = Parallel(n_jobs=n_jobs)(
            delayed(self._run_filter)(
                sequence_type=sequence_type,
                region_id=region_id,
                oligo_database=oligo_database,
<<<<<<< HEAD
                file_index=filename_reference_index,
                consider_hits_from_input_region=True,  # for cross-hybridization we also want to remove hits within the same region
=======
                file_index=file_index,
                file_reference=file_reference,
                consider_hits_from_input_region=True,
>>>>>>> c94c7051
            )
            for region_id in region_ids
        )
        os.remove(file_reference)
        self._remove_index(file_index)
        return table_hits
    
    def filter_oligo_database(self, table_hits: List[pd.DataFrame], region_ids: List[str], oligo_database: OligoDatabase):
        """Filter the oligos with a hit contained in the table_hits given in input.

        :param table_hits: _description_
        :type table_hits: List[pd.DataFrame]
        :param region_ids: _description_
        :type region_ids: List[str]
        :param oligo_database: _description_
        :type oligo_database: OligoDatabase
        """

<<<<<<< HEAD
        # Process results
        table_hits, oligos_with_hits = zip(*results)

        table_hits = pd.concat(table_hits, ignore_index=True)
        oligo_pair_hits = list(zip(table_hits["query"].values, table_hits["reference"].values))
=======
        for region_id, table_hits_region in zip(region_ids, table_hits):
            oligos_with_hits_region = table_hits_region["query"].unique()
            database_region_filtered = self._filter_hits_from_database(
                database_region=oligo_database.database[region_id],
                oligos_with_hits=oligos_with_hits_region,
            )
            oligo_database.database[region_id] = database_region_filtered
>>>>>>> c94c7051

        return oligo_database

    @abstractmethod
    def _create_index(self, file_reference: str, n_jobs: int):
        """Abstract method to create an index of the reference database for alignment.

        :param file_reference: Path to the reference database fasta file.
        :type file_reference: str
        :param n_jobs: The number of parallel jobs to run.
        :type n_jobs: int
        """

    @abstractmethod
    def _run_search(
        self,
        sequence_type: _TYPES_SEQ,
        oligo_database: OligoDatabase,
        file_index: str,
        region_ids: Union[str, List[str]] = None,
    ):
        """Abstract method to execute a search against a reference database using a specific indexing strategy.

        :param sequence_type: The type of sequences being filtered, must be one of the predefined sequence types.
        :type sequence_type: _TYPES_SEQ
        :param database: The oligonucleotide database to search against.
        :type database: OligoDatabase
        :param region_ids: Identifiers for the regions within the database to be searched.
        :type region_ids: str
        :param file_index: Path to the index file of the reference database.
        :type file_index: str
        """

    def _read_search_output(
        self, file_search_results: str, names_search_output: list, usecols: list = None
    ):
        """Reads the output from a search operation into a pandas DataFrame.

        :param file_search_results: Path to the file containing search results.
        :type file_search_results: str
        :param names_search_output: Column names for the search result data frame.
        :type names_search_output: list[str]
        :param usecols: Specific columns to use from the search results. If None, all columns are used.
        :type usecols: list, optional
        :return: A pandas DataFrame containing the search results.
        :rtype: pd.DataFrame
        """
        search_results = pd.read_csv(
            filepath_or_buffer=file_search_results,
            header=None,
            sep="\t",
            low_memory=False,
            engine="c",
            usecols=usecols,
            names=names_search_output,
        )

        search_results["query_region_id"] = (
            search_results["query"].str.split(SEPARATOR_OLIGO_ID).str[0]
        )
        search_results["reference_region_id"] = (
            search_results["reference"].str.split(SEPARATOR_FASTA_HEADER_FIELDS).str[0]
        )

        return search_results

    @abstractmethod
    def _find_hits(
        self,
        oligo_database: OligoDatabase,
        search_results: pd.DataFrame,
        consider_hits_from_input_region: bool,
    ):
        """Abstract method to identify hits from search results within the oligonucleotide database.

        :param oligo_database: The oligonucleotide database.
        :type oligo_database: OligoDatabase
        :param search_results: DataFrame containing search results.
        :type search_results: pd.DataFrame
        :param consider_hits_from_input_region: Flag to indicate whether hits from the input region should be considered.
        :type consider_hits_from_input_region: bool
        """

    def _run_filter(
        self,
        sequence_type: _TYPES_SEQ,
        region_id: str,
        oligo_database: OligoDatabase,
        file_index: str,
        file_reference: str,
        consider_hits_from_input_region: bool,
    ):
        """Executes the filtering process for a specific region of the oligonucleotide database based on search results.

        :param sequence_type: The type of sequences being filtered, must be one of the predefined sequence types.
        :type sequence_type: _TYPES_SEQ
        :param region_id: The identifier for the region within the database to filter.
        :type region_id: str
        :param oligo_database: The oligonucleotide database to apply the filter on.
        :type oligo_database: OligoDatabase
        :param file_index: Path to the index file used for the reference database.
        :type file_index: str
        :param file_reference: Path to the reference database fasta file.
        :type file_reference: str
        :param consider_hits_from_input_region: Flag to indicate whether hits from the input region should be considered.
        :type consider_hits_from_input_region: bool
        :return: A tuple containing a table of hits and a list of oligos with those hits.
        :rtype: (pd.DataFrame, list)
        """
        search_results = self._run_search(
            sequence_type=sequence_type,
            oligo_database=oligo_database,
            file_index=file_index,
            region_ids=region_id,
        )
        table_hits = self._find_hits(
            oligo_database=oligo_database,
            search_results=search_results,
            consider_hits_from_input_region=consider_hits_from_input_region,
        )

        return table_hits

    
    
    def get_queries(self, sequence_type: _TYPES_SEQ, table_hits: pd.DataFrame, oligo_database: OligoDatabase, region_id: str)->List[Seq.Seq]:
        """Abstract method to retrieve the queries sequences from the search results.

        :param sequence_type: The type of sequences being filtered, must be one of the predefined sequence types.
        :type sequence_type: _TYPES_SEQ
        :param table_hits: Dataframe containing the search results.
        :type table_hits: pd.DataFrame
        :param oligo_database: The oligo database to which the filter will be applied.
        :type oligo_database: OligoDatabase
        :param region_id: The identifier for the region within the database to filter.
        :type region_id: str
        :return: Queries sequences.
        :rtype: list
        """
        queries = [
            oligo_database.database[region_id][query_id][sequence_type]
            for query_id in table_hits["query"]
        ]
        return queries
    
    @abstractmethod
    def get_references(self, table_hits: pd.DataFrame, reference_database: ReferenceDatabase , region_id: str):
        """Abstract method to retrieve the reference sequences from the search results.

        :param table_hits: Dataframe containing the search results.
        :type table_hits: pd.DataFrame
        :param reference_database: The reference database to compare against for specificity.
        :type reference_database: ReferenceDatabase
        :param region_id: The identifier for the region within the database to filter.
        :type region_id: str
        """

    @abstractmethod
    def add_alignement_gaps(self, table_hits: pd.DataFrame, queries: List[Seq.Seq], references: List[Seq.Seq]):
        """Abstract method to add gaps to the references and queries sequences.

        :param table_hits: Dataframe containing the search results.
        :type table_hits: pd.DataFrame
        :param queries: List of the queries sequences.
        :type queries: List[Seq.Seq]
        :param references: List of the references sequences.
        :type references: List[Seq.Seq]
        """

    def _remove_index(self, file_index: str):
        """Remove all the temporary index files geenrated by the alignment method. 

        :param file_index: Path to the index files (the extesion is not specified).
        :type file_index: str
        """
        file_index_basename = os.path.basename(file_index)
        regex = re.compile(file_index_basename + "\..*")
        for root, _,files in os.walk(self.dir_output):
            for file in files:
                if regex.match(file):
                    os.remove(os.path.join(root, file))  
    
        <|MERGE_RESOLUTION|>--- conflicted
+++ resolved
@@ -58,9 +58,7 @@
         :type reference_database: ReferenceDatabase, optional
         """
 
-    def _filter_hits_from_database(
-        self, database_region: dict, oligos_with_hits: list[str]
-    ):
+    def _filter_hits_from_database(self, database_region: dict, oligos_with_hits: list[str]):
         """Removes oligos identified with hits in the reference database from a given region of the oligo database.
 
         :param database_region: A region of the oligo database to filter.
@@ -87,8 +85,8 @@
     """
 
     def __init__(
-            self, 
-            dir_output: str = "output",
+        self,
+        dir_output: str = "output",
     ):
         """Construnctor for the AlignmentSpecificityFilter class."""
         # folder where we write the intermediate files
@@ -118,27 +116,17 @@
         """
 
         region_ids = list(oligo_database.database.keys())
-<<<<<<< HEAD
-        results = Parallel(n_jobs=n_jobs)(
-            delayed(self._run_filter)(
-                sequence_type=sequence_type,
-                region_id=region_id,
-                oligo_database=oligo_database,
-                file_index=filename_reference_index,
-                consider_hits_from_input_region=False,  # for filter we do not want to remove hits within the same region
-            )
-            for region_id in region_ids
-=======
         table_hits = self.get_table_hits(
             sequence_type=sequence_type,
             oligo_database=oligo_database,
             n_jobs=n_jobs,
             reference_database=reference_database,
-            region_ids=region_ids
->>>>>>> c94c7051
-        )
-
-        oligo_database = self.filter_oligo_database(table_hits=table_hits, region_ids=region_ids, oligo_database=oligo_database)
+            region_ids=region_ids,
+        )
+
+        oligo_database = self.filter_oligo_database(
+            table_hits=table_hits, region_ids=region_ids, oligo_database=oligo_database
+        )
         return oligo_database
 
     def get_oligo_pair_hits(
@@ -161,29 +149,29 @@
         :return: List of oligo pairs with hits in the reference database.
         :rtype: list[tuple]
         """
-        
+
         region_ids = list(oligo_database.database.keys())
         table_hits = self.get_table_hits(
             sequence_type=sequence_type,
             oligo_database=oligo_database,
             n_jobs=n_jobs,
             reference_database=reference_database,
-            region_ids=region_ids
+            region_ids=region_ids,
         )
 
         table_hits = pd.concat(table_hits, ignore_index=True)
         oligo_pair_hits = list(zip(table_hits["query"].values, table_hits["reference"].values))
 
         return oligo_pair_hits
-    
+
     def get_table_hits(
-        self, 
+        self,
         sequence_type: _TYPES_SEQ,
         oligo_database: OligoDatabase,
         n_jobs: int,
         reference_database: ReferenceDatabase,
         region_ids: List[str],
-    )->List[pd.DataFrame]:
+    ) -> List[pd.DataFrame]:
         """Applies the alignment-based specificity filter to an oligonucleotide database adn return a DataFrame containing all the positive hits.
 
         :param sequence_type: The type of sequences being filtered, must be one of the predefined sequence types.
@@ -206,12 +194,8 @@
         ), f"Sequence type not supported! '{sequence_type}' is not in {options}."
 
         # Create index file for search
-        file_reference = reference_database.write_database_to_fasta(
-            filename="reference_db"
-        )
-        file_index = self._create_index(
-            file_reference=file_reference, n_jobs=n_jobs
-        )
+        file_reference = reference_database.write_database_to_fasta(filename="reference_db")
+        file_index = self._create_index(file_reference=file_reference, n_jobs=n_jobs)
 
         # Run search for each region in parallel
         table_hits = Parallel(n_jobs=n_jobs)(
@@ -219,22 +203,19 @@
                 sequence_type=sequence_type,
                 region_id=region_id,
                 oligo_database=oligo_database,
-<<<<<<< HEAD
-                file_index=filename_reference_index,
-                consider_hits_from_input_region=True,  # for cross-hybridization we also want to remove hits within the same region
-=======
                 file_index=file_index,
                 file_reference=file_reference,
                 consider_hits_from_input_region=True,
->>>>>>> c94c7051
             )
             for region_id in region_ids
         )
         os.remove(file_reference)
         self._remove_index(file_index)
         return table_hits
-    
-    def filter_oligo_database(self, table_hits: List[pd.DataFrame], region_ids: List[str], oligo_database: OligoDatabase):
+
+    def filter_oligo_database(
+        self, table_hits: List[pd.DataFrame], region_ids: List[str], oligo_database: OligoDatabase
+    ):
         """Filter the oligos with a hit contained in the table_hits given in input.
 
         :param table_hits: _description_
@@ -245,13 +226,6 @@
         :type oligo_database: OligoDatabase
         """
 
-<<<<<<< HEAD
-        # Process results
-        table_hits, oligos_with_hits = zip(*results)
-
-        table_hits = pd.concat(table_hits, ignore_index=True)
-        oligo_pair_hits = list(zip(table_hits["query"].values, table_hits["reference"].values))
-=======
         for region_id, table_hits_region in zip(region_ids, table_hits):
             oligos_with_hits_region = table_hits_region["query"].unique()
             database_region_filtered = self._filter_hits_from_database(
@@ -259,7 +233,6 @@
                 oligos_with_hits=oligos_with_hits_region,
             )
             oligo_database.database[region_id] = database_region_filtered
->>>>>>> c94c7051
 
         return oligo_database
 
@@ -293,9 +266,7 @@
         :type file_index: str
         """
 
-    def _read_search_output(
-        self, file_search_results: str, names_search_output: list, usecols: list = None
-    ):
+    def _read_search_output(self, file_search_results: str, names_search_output: list, usecols: list = None):
         """Reads the output from a search operation into a pandas DataFrame.
 
         :param file_search_results: Path to the file containing search results.
@@ -317,9 +288,7 @@
             names=names_search_output,
         )
 
-        search_results["query_region_id"] = (
-            search_results["query"].str.split(SEPARATOR_OLIGO_ID).str[0]
-        )
+        search_results["query_region_id"] = search_results["query"].str.split(SEPARATOR_OLIGO_ID).str[0]
         search_results["reference_region_id"] = (
             search_results["reference"].str.split(SEPARATOR_FASTA_HEADER_FIELDS).str[0]
         )
@@ -383,9 +352,13 @@
 
         return table_hits
 
-    
-    
-    def get_queries(self, sequence_type: _TYPES_SEQ, table_hits: pd.DataFrame, oligo_database: OligoDatabase, region_id: str)->List[Seq.Seq]:
+    def get_queries(
+        self,
+        sequence_type: _TYPES_SEQ,
+        table_hits: pd.DataFrame,
+        oligo_database: OligoDatabase,
+        region_id: str,
+    ) -> List[Seq.Seq]:
         """Abstract method to retrieve the queries sequences from the search results.
 
         :param sequence_type: The type of sequences being filtered, must be one of the predefined sequence types.
@@ -400,13 +373,12 @@
         :rtype: list
         """
         queries = [
-            oligo_database.database[region_id][query_id][sequence_type]
-            for query_id in table_hits["query"]
+            oligo_database.database[region_id][query_id][sequence_type] for query_id in table_hits["query"]
         ]
         return queries
-    
-    @abstractmethod
-    def get_references(self, table_hits: pd.DataFrame, reference_database: ReferenceDatabase , region_id: str):
+
+    @abstractmethod
+    def get_references(self, table_hits: pd.DataFrame, reference_database: ReferenceDatabase, region_id: str):
         """Abstract method to retrieve the reference sequences from the search results.
 
         :param table_hits: Dataframe containing the search results.
@@ -418,7 +390,9 @@
         """
 
     @abstractmethod
-    def add_alignement_gaps(self, table_hits: pd.DataFrame, queries: List[Seq.Seq], references: List[Seq.Seq]):
+    def add_alignement_gaps(
+        self, table_hits: pd.DataFrame, queries: List[Seq.Seq], references: List[Seq.Seq]
+    ):
         """Abstract method to add gaps to the references and queries sequences.
 
         :param table_hits: Dataframe containing the search results.
@@ -430,16 +404,14 @@
         """
 
     def _remove_index(self, file_index: str):
-        """Remove all the temporary index files geenrated by the alignment method. 
+        """Remove all the temporary index files geenrated by the alignment method.
 
         :param file_index: Path to the index files (the extesion is not specified).
         :type file_index: str
         """
         file_index_basename = os.path.basename(file_index)
         regex = re.compile(file_index_basename + "\..*")
-        for root, _,files in os.walk(self.dir_output):
+        for root, _, files in os.walk(self.dir_output):
             for file in files:
                 if regex.match(file):
-                    os.remove(os.path.join(root, file))  
-    
-        +                    os.remove(os.path.join(root, file))