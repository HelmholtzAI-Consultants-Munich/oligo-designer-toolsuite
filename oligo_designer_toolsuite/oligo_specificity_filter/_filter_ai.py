############################################
# imports
############################################

import os
import pandas as pd

from typing import List
from joblib import Parallel, delayed
from joblib_progress import joblib_progress
from oligo_designer_toolsuite_ai_filters.api import APIHybridizationProbability

from oligo_designer_toolsuite._constants import _TYPES_SEQ
from oligo_designer_toolsuite.database import OligoDatabase, ReferenceDatabase
from oligo_designer_toolsuite.oligo_specificity_filter import (
    AlignmentSpecificityFilter,
    BlastNFilter,
    BlastNSeedregionFilter,
    BlastNSeedregionLigationsiteFilter,
    SpecificityFilterBase,
)

############################################
# Oligo AI Filter Classes
############################################


class HybridizationProbabilityFilter(SpecificityFilterBase):
<<<<<<< HEAD
    """
    A filter for assessing hybridization probabilities of oligonucleotides using AI models.

    The `HybridizationProbabilityFilter` class evaluates the likelihood of hybridization between oligonucleotides and potential off-target sequences based on a threshold.
    It utilizes an AI model to predict hybridization probabilities and filters out oligonucleotides that exceed the specified threshold.

    To define the hybridization probability we consider an experiment where the oligo sequence, the on-target site, and the off-target site are introduced with the
    same concentration. Next, the hybridization probability is the ratio of the final concentration of the DNA complex composed of the oligo and the off-target site,
    and all the DNA complexes that contain the oligo (oligo + off-target and oligo + on-target):

    $$C_{oligo + off-t} /C_{oligo + off-t} + C_{oligo + on-t}$$.

    In simpler terms, the hybridization probability is the frequency with which the oligo binds to the off-target site, compared to the number of successful bindings of the oligo.

    :param alignment_method: The alignment method used to identify potential off-targets with reference sequences.
    :type alignment_method: AlignmentSpecificityFilter
    :param threshold: The probability threshold above which sequences will be filtered out.
    :type threshold: float
    :param ai_filter_path: Path to the AI model used for hybridization probability predictions. If None, the default path will be used.
    :type ai_filter_path: str, optional
    :param filter_name: Name of the filter for identification purposes.
    :type filter_name: str
    :param dir_output: Directory to store output files and temporary data.
    :type dir_output: str
    """
=======
>>>>>>> ccd58650

    def __init__(
        self,
        alignment_method: AlignmentSpecificityFilter,
        threshold: float,
        ai_filter_path: str = None,
        filter_name: str = "hybridization_probability_filter",
        dir_output: str = "output",
    ) -> None:
        """Constructor for the HybridizationProbabilityFilter class."""
        super().__init__(filter_name, dir_output)

        self.alignment_method = alignment_method
        self.overwrite_output_format()

        # instantiate ai model
        self.threshold = threshold
        self.model = APIHybridizationProbability(ai_filter_path=ai_filter_path)

    def apply(
        self,
        oligo_database: OligoDatabase,
        reference_database: ReferenceDatabase,
        sequence_type: _TYPES_SEQ,
        n_jobs: int = 1,
    ) -> OligoDatabase:
<<<<<<< HEAD
        """
        Applies the hybridization probability filter to the OligoDatabase.

        This function aligns the oligonucleotides in the given OligoDatabase against a reference database and then
        uses an AI model that predicts hybridization probabilities. The filter removes oligonucleotides that are
        likely to hybridize with off-target sequences, based on a predefined threshold.

        :param oligo_database: The OligoDatabase containing the oligonucleotides and their associated attributes.
        :type oligo_database: OligoDatabase
        :param reference_database: The ReferenceDatabase used for alignment.
        :type reference_database: ReferenceDatabase
        :param sequence_type: The type of sequence to be used for the filter calculations.
        :type sequence_type: _TYPES_SEQ["oligo", "target"]
        :param n_jobs: The number of parallel jobs to use for processing.
        :type n_jobs: int
        :return: The filtered OligoDatabase with off-targets removed.
        :rtype: OligoDatabase
        """
=======
>>>>>>> ccd58650
        # When applying the filter we don't want to consider hits within the same region
        consider_hits_from_input_region = False

        # Create reference and index file for search
        # Defined in advance to avoid writing the file multiple times
        file_reference = reference_database.write_database_to_fasta(
            filename=f"db_reference_{self.filter_name}"
        )
        file_index = self.alignment_method._create_index(file_reference=file_reference, n_jobs=n_jobs)

        # run search in parallel for each region
        region_ids = list(oligo_database.database.keys())
        name = " ".join(string.capitalize() for string in self.filter_name.split("_"))
        with joblib_progress(description=f"Specificity Filter: {name}", total=len(region_ids)):
            Parallel(n_jobs=n_jobs, prefer="threads", require="sharedmem")(
                delayed(self._apply_region)(
                    sequence_type=sequence_type,
                    oligo_database=oligo_database,
                    file_reference=file_reference,
                    file_index=file_index,
                    region_id=region_id,
                    consider_hits_from_input_region=consider_hits_from_input_region,
                )
                for region_id in region_ids
            )

        os.remove(file_reference)
        os.remove(file_reference + ".fai")
        self.alignment_method._remove_index(file_index)

        return oligo_database

    def _apply_region(
        self,
        sequence_type: _TYPES_SEQ,
        oligo_database: OligoDatabase,
        file_reference: str,
        file_index: str,
        region_id: str,
        consider_hits_from_input_region: bool,
    ) -> None:
<<<<<<< HEAD
        """
        Applies the hybridization probability filter to a specific region in the OligoDatabase.

        This function processes a specific region of the OligoDatabase by filtering sequences based on their
        likelihood to hybridize with off-target sequences in a reference database. The filtering process uses
        an alignment method and AI model to evaluate the sequences, removing those that meet the criteria for potential cross-hybridization.

        :param sequence_type: The type of sequence to be used for filter calculations.
        :type sequence_type: _TYPES_SEQ["oligo", "target"]
        :param oligo_database: The OligoDatabase containing the oligonucleotides and their associated attributes.
        :type oligo_database: OligoDatabase
        :param file_reference: The path to the reference FASTA file used for the alignment.
        :type file_reference: str
        :param file_index: The index file for the ReferenceDatabase.
        :type file_index: str
        :param region_id: Region ID to process.
        :type region_id: str
        :param consider_hits_from_input_region: Whether to consider hits from the input region in the filtering process.
        :type consider_hits_from_input_region: bool
        """
=======
>>>>>>> ccd58650
        table_hits_region = self.alignment_method._run_filter(
            sequence_type=sequence_type,
            region_id=region_id,
            oligo_database=oligo_database,
            file_index=file_index,
            consider_hits_from_input_region=consider_hits_from_input_region,
        )

        table_hits_region = self._filter_table_hits(
            sequence_type=sequence_type,
            table_hits=table_hits_region,
            oligo_database=oligo_database,
            file_reference=file_reference,
            region_id=region_id,
        )

        oligos_with_hits_region = table_hits_region["query"].unique()
        self._filter_hits_from_database(
            oligo_database=oligo_database,
            region_id=region_id,
            oligos_with_hits=oligos_with_hits_region,
        )

    def _filter_table_hits(
        self,
        sequence_type: _TYPES_SEQ,
        table_hits: pd.DataFrame,
        oligo_database: OligoDatabase,
        file_reference: str,
        region_id: str,
    ) -> pd.DataFrame:
<<<<<<< HEAD
        """
        Filters the hits from the alignment table based on hybridization probability.

        This function processes the alignment results by filtering out hits with a hybridization probability
        below a specified threshold. It generates aligned sequences (queries and references) with gaps,
        predicts their hybridization probability, and retains only those hits that exceed the threshold.

        :param sequence_type: The type of sequence to be used for filter calculations.
        :type sequence_type: _TYPES_SEQ["oligo", "target"]
        :param table_hits: A DataFrame containing the alignment results.
        :type table_hits: pd.DataFrame
        :param oligo_database: The OligoDatabase containing the oligonucleotides and their associated attributes.
        :type oligo_database: OligoDatabase
        :param file_reference: The path to the reference FASTA file used for the alignment.
        :type file_reference: str
        :param region_id: Region ID to process.
        :type region_id: str
        :return: A filtered DataFrame containing only the hits with hybridization probabilities above the threshold.
        :rtype: pd.DataFrame
        """

=======
>>>>>>> ccd58650
        # check if there are any oligos to filter
        if len(table_hits) == 0:
            return table_hits
        # generate the references and queries sequences
        references = self.alignment_method._get_references(table_hits, file_reference, region_id)
        queries = self.alignment_method._get_queries(
            oligo_database=oligo_database,
            table_hits=table_hits,
            sequence_type=sequence_type,
            region_id=region_id,
        )
        # align the references and queries by adding gaps
        gapped_queries, gapped_references = self.alignment_method._add_alignment_gaps(
            table_hits=table_hits, queries=queries, references=references
        )

        # predict the scores for each hit
        predictions = self.model.predict(
            queries=queries,
            gapped_queries=gapped_queries,
            references=references,
            gapped_references=gapped_references,
        )

        # filter the database, keep only the oligos above the threshold
        table_hits = table_hits[predictions >= self.threshold]
        return table_hits

    def overwrite_output_format(self) -> None:
<<<<<<< HEAD
        """
        Overwrites the output format for the alignment method if it is a BlastN method.

        This function modifies the output format of the alignment method to include specific fields required for subsequent processing.
        It checks if the alignment method is an instance of any of the BlastN-related classes, and if so, updates
        the `names_search_output` and `search_parameters["outfmt"]` to include detailed alignment information.

        :param alignment_method: The alignment method object whose output format may need to be overwritten.
        :type alignment_method: AlignmentSpecificityFilter
        """
=======
>>>>>>> ccd58650
        # if the alignment method is a  Blastn method overwrite the
        if type(self.alignment_method) in [
            BlastNFilter,
            BlastNSeedregionFilter,
            BlastNSeedregionLigationsiteFilter,
        ]:
            self.alignment_method.names_search_output = [
                "query",
                "reference",
                "alignment_length",
                "query_start",
                "query_end",
                "query_length",
                "query_sequence",
                "reference_start",
                "reference_end",
                "reference_sequence",
                "reference_strand",
            ]
            self.alignment_method.search_parameters["outfmt"] = "6 qseqid sseqid length qstart qend qlen qseq sstart send sseq sstrand"<|MERGE_RESOLUTION|>--- conflicted
+++ resolved
@@ -26,7 +26,6 @@
 
 
 class HybridizationProbabilityFilter(SpecificityFilterBase):
-<<<<<<< HEAD
     """
     A filter for assessing hybridization probabilities of oligonucleotides using AI models.
 
@@ -52,8 +51,6 @@
     :param dir_output: Directory to store output files and temporary data.
     :type dir_output: str
     """
-=======
->>>>>>> ccd58650
 
     def __init__(
         self,
@@ -80,7 +77,6 @@
         sequence_type: _TYPES_SEQ,
         n_jobs: int = 1,
     ) -> OligoDatabase:
-<<<<<<< HEAD
         """
         Applies the hybridization probability filter to the OligoDatabase.
 
@@ -99,8 +95,6 @@
         :return: The filtered OligoDatabase with off-targets removed.
         :rtype: OligoDatabase
         """
-=======
->>>>>>> ccd58650
         # When applying the filter we don't want to consider hits within the same region
         consider_hits_from_input_region = False
 
@@ -142,7 +136,6 @@
         region_id: str,
         consider_hits_from_input_region: bool,
     ) -> None:
-<<<<<<< HEAD
         """
         Applies the hybridization probability filter to a specific region in the OligoDatabase.
 
@@ -163,8 +156,6 @@
         :param consider_hits_from_input_region: Whether to consider hits from the input region in the filtering process.
         :type consider_hits_from_input_region: bool
         """
-=======
->>>>>>> ccd58650
         table_hits_region = self.alignment_method._run_filter(
             sequence_type=sequence_type,
             region_id=region_id,
@@ -196,7 +187,6 @@
         file_reference: str,
         region_id: str,
     ) -> pd.DataFrame:
-<<<<<<< HEAD
         """
         Filters the hits from the alignment table based on hybridization probability.
 
@@ -218,8 +208,6 @@
         :rtype: pd.DataFrame
         """
 
-=======
->>>>>>> ccd58650
         # check if there are any oligos to filter
         if len(table_hits) == 0:
             return table_hits
@@ -249,7 +237,6 @@
         return table_hits
 
     def overwrite_output_format(self) -> None:
-<<<<<<< HEAD
         """
         Overwrites the output format for the alignment method if it is a BlastN method.
 
@@ -260,8 +247,6 @@
         :param alignment_method: The alignment method object whose output format may need to be overwritten.
         :type alignment_method: AlignmentSpecificityFilter
         """
-=======
->>>>>>> ccd58650
         # if the alignment method is a  Blastn method overwrite the
         if type(self.alignment_method) in [
             BlastNFilter,
