############################################
# imports
############################################

import os
import warnings
from abc import abstractmethod
from pathlib import Path
from typing import List, Union

import pandas as pd
import numpy as np
from Bio.Blast.Applications import NcbiblastnCommandline, NcbimakeblastdbCommandline
from Bio import SeqIO

from .._constants import _TYPES_SEQ
<<<<<<< HEAD
from ..database import OligoDatabase, OligoAttributes
=======
from ..database import OligoDatabase, ReferenceDatabase
>>>>>>> c94c7051
from ..utils._checkers import check_if_list
from . import AlignmentSpecificityFilter
from ..utils import get_sequence_from_annotation


############################################
# Oligo Blast Filter Classes
############################################


class BlastNFilter(AlignmentSpecificityFilter):
    """A class that implements specificity filtering using BLASTN to align oligonucleotides against a reference database.
    This class allows for customization of BLAST search and hit parameters, and manages output directories for BLAST results.

    Blast (2.12 or higher)  can be installed via NCBI webpage (https://blast.ncbi.nlm.nih.gov/Blast.cgi?PAGE_TYPE=BlastDocs&DOC_TYPE=Download)
    or via Bioconda (http://bioconda.github.io/recipes/blast/README.html) installation of Bowtie2 with:
    ``conda config --add channels conda-forge``
    ``conda config --add channels bioconda``
    ``conda update --all``
    ``conda install "blast>=2.12"``

    Useful BlastN search parameter:
    - word_size: Length of initial exact match. Default: 11
    - strand: Query strand(s) to search against database/subject. Choice of both, minus, or plus. Default: both
    - perc_identity: Percent identity cutoff. Default: 0
    All available BlastN search parameters are listed on the NCBI webpage (https://www.ncbi.nlm.nih.gov/books/NBK279684/).

    The hits returned by BLASTN can be further filtered using machine learning models. For more information regarding which filters are available 
    refer to https://github.com/HelmholtzAI-Consultants-Munich/oligo-designer-toolsuite-AI-filters.

    :param blast_search_parameters: Custom parameters for the BLAST search command.
    :type blast_search_parameters: dict
    :param blast_hit_parameters: Criteria to consider a BLAST hit significant for filtering.
    :type blast_hit_parameters: dict
    :param dir_output: Base directory for saving output files and BLAST databases. Defaults to "output".
    :type dir_output: str
    :param names_search_output: Column names for parsing BLAST search output.
    :type names_search_output: list
    """

    def __init__(
        self,
        blast_search_parameters: dict = {},
        blast_hit_parameters: dict = {},
        dir_output: str = "output",
        names_search_output: list = [
            "query",
            "reference",
            "alignment_length",
            "query_start",
            "query_end",
            "query_length",
        ],
):
        """Constructor for the BlastNFilter class."""
        super().__init__(dir_output)
        self.blast_search_parameters = blast_search_parameters
        self.blast_hit_parameters = blast_hit_parameters
        self.names_search_output = names_search_output

        # Define default output format for blast search filter. The fields are:
        # query, reference, alignment_length, query_start, query_end, query_length
        if "outfmt" not in self.blast_search_parameters.keys():
            self.blast_search_parameters["outfmt"] = "6 qseqid sseqid length qstart qend qlen"

        self.dir_blast = os.path.join(dir_output, "blast")
        Path(self.dir_blast).mkdir(parents=True, exist_ok=True)

    def _create_index(self, file_reference: str, n_jobs: int):
        """Creates a BLAST index for the reference database.

        :param file_reference: Path to the reference database file.
        :type file_reference: str
        :param n_jobs: The number of parallel jobs to run (currently not utilized in index creation but reserved for future use).
        :type n_jobs: int
        :return: The basename of the reference file used as the index name.
        :rtype: str
        """
        ## Create blast index
        filename_reference_index = os.path.basename(file_reference)
        cmd = NcbimakeblastdbCommandline(
            input_file=file_reference,
            dbtype="nucl",
            out=os.path.join(self.dir_blast, filename_reference_index),
        )
        out, err = cmd()
        return filename_reference_index

    def _run_search(
        self,
        sequence_type: _TYPES_SEQ,
        oligo_database: OligoDatabase,
        file_index: str,
        region_ids: Union[str, List[str]] = None,
    ):
        """Executes a BLASTN search for an oligo database against a reference database index.

        :param sequence_type: The type of sequences being filtered, must be one of the predefined sequence types.
        :type sequence_type: _TYPES_SEQ
        :param oligo_database: The database of oligonucleotides to search.
        :type oligo_database: OligoDatabase
        :param file_index: The filename of the reference database index for BLASTN search.
        :type file_index: str
        :param region_ids: Specific region IDs within the oligo database to search. If None, searches all regions.
        :type region_ids: Union[str, List[str]], optional
        :return: A DataFrame containing the BLASTN search results.
        :rtype: pd.DataFrame
        """
        region_ids = check_if_list(region_ids)
        if region_ids:
            region_name = "_".join(region_ids)
        else:
            region_name = "all_regions"

        file_oligo_database = oligo_database.write_database_to_fasta(
            filename=f"oligo_database_blast_{region_name}",
            region_ids=region_ids,
            sequence_type=sequence_type,
        )
        file_blast_results = os.path.join(
            self.dir_blast, f"blast_results_{region_name}.txt"
        )

        cmd = NcbiblastnCommandline(
            query=file_oligo_database,
            out=file_blast_results,
            db=os.path.join(self.dir_blast, file_index),
            **self.blast_search_parameters,
        )
        out, err = cmd()

        # read the reuslts of the blast seatch
        blast_results = self._read_search_output(
            file_search_results=file_blast_results,
            names_search_output=self.names_search_output,
        )

        # remove temporary files
        os.remove(file_oligo_database)
        os.remove(file_blast_results)

        # return loaded results
        return blast_results

    def _find_hits(
        self,
        oligo_database: OligoDatabase,  # not utilized in this filter
        search_results: pd.DataFrame,
        consider_hits_from_input_region: bool,
    ):
        """Identifies significant hits from BLASTN results based on alignment length or coverage criteria.

        :param oligo_database: The oligonucleotide database.
        :type oligo_database: OligoDatabase
        :param search_results: The DataFrame containing results from a BLASTN search.
        :type search_results: pd.DataFrame
        :param consider_hits_from_input_region: Flag to indicate whether hits from the input region should be considered.
        :type consider_hits_from_input_region: bool
        :return: A tuple containing a DataFrame of significant BLAST hits.
        :rtype: pd.DataFrame
        """
        if "min_alignment_length" in self.blast_hit_parameters.keys():
            if "coverage" in self.blast_hit_parameters.keys():
                warnings.warn(
                    "Both, 'min_alignment_length' and 'coverage' parameters were provided. Using 'min_alignment_length' parameter."
                )
            min_alignment_length = self.blast_hit_parameters["min_alignment_length"]
        elif "coverage" in self.blast_hit_parameters.keys():
            min_alignment_length = (
                search_results["query_length"]
                * self.blast_hit_parameters["coverage"]
                / 100
            )
        else:
            raise KeyError(
                "Please provide either 'coverage' or a 'min_alignment_length' in blast_hit_parameters!"
            )

        search_results["min_alignment_length"] = min_alignment_length

        if not consider_hits_from_input_region:
            # remove all hits where query and reference come from the same region
            search_results = search_results[
                search_results["query_region_id"]
                != search_results["reference_region_id"]
            ]

        blast_table_hits = search_results.loc[
            search_results.alignment_length > search_results.min_alignment_length
        ]

        return blast_table_hits

    def get_references(
        self, table_hits: pd.DataFrame, reference_database: ReferenceDatabase, region_id: str
    ):
        """
        Retrieve the reference sequences from the search results.

        :param table_hits: Dataframe containing the search results.
        :type table_hits: pd.DataFrame
        :param reference_database: The reference database to compare against for specificity.
        :type reference_database: ReferenceDatabase
        :param region_id: The identifier for the region within the database to filter.
        :type region_id: str
        :return: Reference sequences
        :rtype: list
        """
        
        required_fields = [
            "query",
            "reference",
            "alignment_length",
            "query_start",
            "query_end",
            "query_length",
            "query_sequence",
            "reference_start",
            "reference_end",
            "reference_sequence",
            "reference_strand"
        ]
        if not all(field in self.names_search_output for field in required_fields):
            raise ValueError(
                f"Some of the required fields {required_fields} are missing in the search results."
            )
        
        # set the positions to a 0-based index
        table_hits = self._0_index_coordinates(table_hits)
        
        # Calculate adjusted "start" and "end" for BED format based on strand
        table_hits = self._extend_reference_start_end_coordinates(table_hits)
    
        # create bed file
        bed = pd.DataFrame({  
            "chr": table_hits["reference"],  
            "start": table_hits["start"],  
            "end": table_hits["end"],  
            "name": table_hits["query"],  
            "score": 0,  
            "strand": table_hits["reference_strand"].map({"plus": "+", "minus": "-"})  
        })
        file_reference = reference_database.write_database_to_fasta(
            filename="reference_db"
        )
        # adjust for possible overflows (e.g. new coordinates are not included in the gene boundaries)
        # additionally we store how muchpadding we have to do to have two seqeunces of the same length
        bed = self._remove_overflows(bed, file_reference)

        file_bed = os.path.join(self.dir_output, f"references_{region_id}.bed")
        bed.to_csv(
            file_bed,
            sep="\t",
            index=False,
            header=False,
            columns=["chr", "start", "end", "name", "score", "strand"],
        )

        # generate the fasta file
        references_fasta_file = os.path.join(
            self.dir_output, f"references_{region_id}.fasta"
        )
        get_sequence_from_annotation(
            file_bed, file_reference, references_fasta_file, strand=True, nameOnly=True
        )

        references = [
            off_reference.seq for off_reference in SeqIO.parse(references_fasta_file, "fasta")
        ]
        references_padded = self._pad_overflows(bed, references)
        
        os.remove(references_fasta_file)
        os.remove(file_bed)
        os.remove(file_reference)
        return references_padded
    
    def _0_index_coordinates(self, table_hits: pd.DataFrame):
        """Converts the coordiantes into a 0-based index.

        :param table_hits: Dataframe containing the search results.
        :type table_hits: pd.DataFrame
        :return: Corrected table_hits dataframe.
        :rtype: pd.DataFrame
        """
        table_hits["query_start_corr"] = table_hits["query_start"] - 1  
        table_hits["reference_start_corr"] = np.where(table_hits["reference_strand"] == "plus", table_hits["reference_start"] - 1, table_hits["reference_start"])  
        table_hits["reference_end_corr"] = np.where(table_hits["reference_strand"] == "minus", table_hits["reference_end"] - 1, table_hits["reference_end"]) 
        return table_hits

    def _extend_reference_start_end_coordinates(self, table_hits: pd.DataFrame):
        """Extend the length of the reference sequence to match the length of the query sequence.

        :param table_hits: Dataframe containing the search results.
        :type table_hits: pd.DataFrame
        :return: Corrected table_hits dataframe.
        :rtype: pd.DataFrame
        """
        table_hits["start"] = np.where(table_hits["reference_strand"] == "plus",
                                        table_hits["reference_start_corr"] - table_hits["query_start_corr"],
                                        table_hits["reference_end_corr"] - (table_hits["query_length"] - table_hits["query_end"]))
        table_hits["end"] = np.where(table_hits["reference_strand"] == "plus",
                                        table_hits["reference_end_corr"] + (table_hits["query_length"] - table_hits["query_end"]),
                                        table_hits["reference_start_corr"] + table_hits["query_start_corr"])
        return table_hits

    def _remove_overflows(self, bed: pd.DataFrame, file_reference: str):
        """Shortens the reference sequences that exceed the length of the gemonic region they belong to.

        :param bed: Table containing the information of each reference sequence in bed format.
        :type bed: pd.DataFrame
        :param file_reference: Path to the reference database file.
        :type file_reference: str
        :return: Corrected bed dataframe.
        :rtype: pd.DataFrame
        """
        bed["overflow_start"] = bed["start"].apply(lambda x: -x if x < 0 else 0)
        bed["start"] = bed["start"].apply(lambda x: x if x >= 0 else 0)
        
        records = SeqIO.index(file_reference, "fasta")
        regions_length = {region: len(record.seq) for region, record in records.items()}
        bed["len_region"] = bed["chr"].map(regions_length)

        bed["overflow_end"] = bed[["end", "len_region"]].apply(
            lambda x: x["end"] - x["len_region"] if x["end"] > x["len_region"] else 0,
            axis=1,
        )
        bed["end"] = bed[["end", "len_region"]].apply(
            lambda x: x["end"] if x["end"] <= x["len_region"] else x["len_region"],
            axis=1,
        )
        return bed

    def _pad_overflows(self, bed: pd.DataFrame, references: List):
        """Add padding to the reference sequences that exceed the length of the gemonic region they belong to.

        :param bed: Table containing the information of each reference sequence in bed format.
        :type bed: pd.DataFrame
        :param references: List with the sequences of the reference oligos.
        :type references: list
        :return: Padded reference sequences.
        :rtype: list
        """
        references_padded = []
        for reference, overflow_start, overflow_end, strand in zip(
            references, bed["overflow_start"], bed["overflow_end"], bed["strand"]
        ):
            padding_start = "-"*overflow_start
            padding_end = "-"*overflow_end
            if strand == "+":
                reference = padding_start + reference + padding_end
            elif strand == "-":
                reference = padding_end + reference + padding_start
            
            references_padded.append(reference)
        return references_padded

    def add_alignement_gaps(
        self, table_hits: pd.DataFrame, queries: list, references: list
    ):
        """Adjust the sequences of the oligos to add the gaps introduced by the alignement search.

        :param table_hits: Dataframe containing the search results.
        :type table_hits: pandas.DataFrame
        :param queries: List with the sequences of the query oligos.
        :type queries: list
        :param references: List with the sequences of the reference oligos.
        :type references: list
        """

        def add_gaps(seq, gaps):
            for gap in gaps:
                seq = seq[: gap] + "-" + seq[gap :]
            return seq

        table_hits["query_gaps"] = (
            table_hits["query_sequence"].apply(
                lambda x: np.where(np.array(list(x)) == "-")[0]
            )
            + table_hits["query_start"] - 1 # blastn has 1-based indices
        )
        table_hits["reference_gaps"] = (
            table_hits["reference_sequence"].apply(
                lambda x: np.where(np.array(list(x)) == "-")[0]
            )
            + table_hits["query_start"] - 1
        )
        gapped_queries = [
            add_gaps(query, gaps)
            for query, gaps in zip(queries, table_hits["query_gaps"])
        ]
        gapped_references = [
            add_gaps(reference, gaps)
            for reference, gaps in zip(references, table_hits["reference_gaps"])
        ]
        return gapped_queries, gapped_references


############################################
# Oligo Blast Filter with Seedregion Classes
############################################


class BlastNSeedregionFilterBase(BlastNFilter):
    """Base class for BLASTN-based filters focusing on seed regions within oligonucleotides. It extends the BlastNFilter class,
    adding functionality to incorporate seed region information into the specificity filtering process. This class is designed
    to be subclassed with a concrete implementation of the method to add seed region information to BLAST results.

    :param blast_search_parameters: Custom parameters for the BLAST search command.
    :type blast_search_parameters: dict
    :param blast_hit_parameters: Criteria to consider a BLAST hit significant for filtering.
    :type blast_hit_parameters: dict
    :param dir_output: Directory for saving output files and BLAST databases.
    :type dir_output: str
    :param names_search_output: Column names for parsing BLAST search output.
    :type names_search_output: list
    """

    def __init__(
        self,
        blast_search_parameters: dict = {},
        blast_hit_parameters: dict = {},
        dir_output: str = "output",
        names_search_output: list = [
            "query",
            "reference",
            "alignment_length",
            "query_start",
            "query_end",
            "query_length",
        ],
    ):
        """Constructor for the BlastNSeedregionFilterBase class."""
        super().__init__(blast_search_parameters, blast_hit_parameters, dir_output, names_search_output)

    @abstractmethod
    def _add_seed_region_information(self, oligo_database: OligoDatabase, search_results: pd.DataFrame):
        """Abstract method to add seed region information to BLAST results. This method must be implemented in subclasses to define
        how seed region data is incorporated into the filtering logic based on BLAST results.

        :param oligo_database: The database of oligonucleotides being analyzed.
        :type oligo_database: OligoDatabase
        :param search_results: DataFrame containing results from a BLASTN search.
        :type search_results: pd.DataFrame
        """

    def _find_hits(
        self,
        oligo_database: OligoDatabase,
        search_results: pd.DataFrame,
        consider_hits_from_input_region: bool,
    ):
        """Identifies oligonucleotides with significant hits based on BLAST results, taking into account seed region information. Adjusts hit
        criteria based on alignment length or coverage, and applies logic to exclude or include hits from the same input region.

        :param oligo_database: The oligonucleotide database.
        :type oligo_database: OligoDatabase
        :param search_results: DataFrame containing BLAST search results, enhanced with seed region information.
        :type search_results: pd.DataFram
        :param consider_hits_from_input_region: Flag to indicate whether hits from the input region should be considered.
        :type consider_hits_from_input_region: bool
        :return: A tuple of a DataFrame of significant BLAST hits.
        :rtype: pd.DataFrame
        """
        if "min_alignment_length" in self.blast_hit_parameters.keys():
            if "coverage" in self.blast_hit_parameters.keys():
                warnings.warn(
                    "Both, 'min_alignment_length' and 'coverage' parameters were provided. Using 'min_alignment_length' parameter."
                )
            min_alignment_length = self.blast_hit_parameters["min_alignment_length"]
        elif "coverage" in self.blast_hit_parameters.keys():
            min_alignment_length = (
                search_results["query_length"]
                * self.blast_hit_parameters["coverage"]
                / 100
            )
        else:
            raise KeyError(
                "Please provide either 'coverage' or a 'min_alignment_length' in blast_hit_parameters!"
            )

        search_results["min_alignment_length"] = min_alignment_length

        search_results = self._add_seed_region_information(
            oligo_database=oligo_database, search_results=search_results
        )

        if not consider_hits_from_input_region:
            # remove all hits where query and reference come from the same region
            search_results = search_results[
                search_results["query_region_id"]
                != search_results["reference_region_id"]
            ]

        blast_table_hits = search_results.loc[
            (search_results.alignment_length > search_results.min_alignment_length)
            | (
                (search_results.query_start < search_results.seedregion_start)
                & (search_results.query_end > search_results.seedregion_end)
            )
        ]

        return blast_table_hits


class BlastNSeedregionFilter(BlastNSeedregionFilterBase):
    """Extends BlastNSeedregionFilterBase to implement specificity filtering with a focus on seed regions within oligonucleotides.
    This class allows for the integration of seed region considerations into the specificity filtering process against a reference database.

    :param seedregion_start: The start of the seed region, either as an absolute position (int) or as a percentage of the sequence length (float).
    :type seedregion_start: Union[int, float]
    :param seedregion_end: The end of the seed region, with the same type as seedregion_start.
    :type seedregion_end: Union[int, float]
    :param blast_search_parameters: Custom parameters for the BLAST search command.
    :type blast_search_parameters: dict
    :param blast_hit_parameters: Criteria to consider a BLAST hit significant for filtering.
    :type blast_hit_parameters: dict
    :param dir_output: Directory for saving output files and BLAST databases.
    :type dir_output: str
    :param names_search_output: Column names for parsing BLAST search output.
    :type names_search_output: list
    
    """

    def __init__(
        self,
        seedregion_start: Union[int, float],
        seedregion_end: Union[int, float],
        blast_search_parameters: dict = {},
        blast_hit_parameters: dict = {},
        dir_output: str = "output",
        names_search_output: list = [
            "query",
            "reference",
            "alignment_length",
            "query_start",
            "query_end",
            "query_length",
        ],
    ):
        """Constructor for the BlastNSeedregionFilter class."""
        super().__init__(blast_search_parameters, blast_hit_parameters, dir_output, names_search_output)

        self.seedregion_start = seedregion_start
        self.seedregion_end = seedregion_end

    def _add_seed_region_information(
        self, oligo_database: OligoDatabase, search_results: pd.DataFrame
    ):
        """Adds seed region information to BLAST results for further filtering.

        :param oligo_database: The oligonucleotide database being analyzed.
        :type oligo_database: OligoDatabase
        :param search_results: DataFrame containing results from a BLASTN search.
        :type search_results: pd.DataFrame
        :return: Updated BLAST results with seed region information.
        :rtype: pd.DataFrame
        """
<<<<<<< HEAD
        oligo_attributes = OligoAttributes()
        oligo_database = oligo_attributes.calculate_seedregion(
            oligo_database=oligo_database, start=self.seedregion_start, end=self.seedregion_end
=======
        oligo_database.calculate_seedregion(
            start=self.seedregion_start, end=self.seedregion_end
>>>>>>> c94c7051
        )

        seedregion = pd.merge(
            left=oligo_database.get_oligo_attribute("seedregion_start"),
            right=oligo_database.get_oligo_attribute("seedregion_end"),
            on="oligo_id",
        )
        search_results = pd.merge(
            left=search_results,
            right=seedregion,
            left_on="query",
            right_on="oligo_id",
            how="left",
        )
        return search_results


class BlastNSeedregionLigationsiteFilter(BlastNSeedregionFilterBase):
    """Extends BlastNSeedregionFilterBase to implement specificity filtering focused on the ligation site's seed regions within oligonucleotides.
    This class considers the seed region around the ligation site for BLASTN-based specificity filtering against a reference database.

    :param seedregion_size: The size of the seed region around the ligation site to be considered.
    :type seedregion_size: int
    :param blast_search_parameters: Custom parameters for the BLAST search command.
    :type blast_search_parameters: dict
    :param blast_hit_parameters: Criteria to consider a BLAST hit significant for filtering.
    :type blast_hit_parameters: dict
    :param dir_output: Directory for saving output files and BLAST databases.
    :type dir_output: str
    :param names_search_output: Column names for parsing BLAST search output.
    :type names_search_output: list
    """

    def __init__(
        self,
        seedregion_size: int,
        blast_search_parameters: dict = {},
        blast_hit_parameters: dict = {},
        dir_output: str = "output",
        names_search_output: list = [
            "query",
            "reference",
            "alignment_length",
            "query_start",
            "query_end",
            "query_length",
        ],
    ):
        """Constructor for the BlastNSeedregionLigationsiteFilter class."""
        super().__init__(blast_search_parameters, blast_hit_parameters, dir_output, names_search_output)
        self.seedregion_size = seedregion_size

    def _add_seed_region_information(
        self, oligo_database: OligoDatabase, search_results: pd.DataFrame
    ):
        """Adds seed region information around the ligation site to BLAST results for further filtering.

        :param oligo_database: The oligonucleotide database being analyzed.
        :type oligo_database: OligoDatabase
        :param search_results: DataFrame containing results from a BLASTN search.
        :type search_results: pd.DataFrame
        :return: Updated BLAST results with seed region information around the ligation site.
        :rtype: pd.DataFrame
        """
<<<<<<< HEAD
        oligo_attributes = OligoAttributes()
        oligo_database = oligo_attributes.calculate_seedregion_ligationsite(
            oligo_database=oligo_database, seedregion_size=self.seedregion_size
=======
        oligo_database.calculate_seedregion_ligationsite(
            seedregion_size=self.seedregion_size
>>>>>>> c94c7051
        )

        seedregion = pd.merge(
            left=oligo_database.get_oligo_attribute("seedregion_start"),
            right=oligo_database.get_oligo_attribute("seedregion_end"),
            on="oligo_id",
        )
        search_results = pd.merge(
            left=search_results,
            right=seedregion,
            left_on="query",
            right_on="oligo_id",
            how="left",
        )
        return search_results<|MERGE_RESOLUTION|>--- conflicted
+++ resolved
@@ -14,11 +14,7 @@
 from Bio import SeqIO
 
 from .._constants import _TYPES_SEQ
-<<<<<<< HEAD
 from ..database import OligoDatabase, OligoAttributes
-=======
-from ..database import OligoDatabase, ReferenceDatabase
->>>>>>> c94c7051
 from ..utils._checkers import check_if_list
 from . import AlignmentSpecificityFilter
 from ..utils import get_sequence_from_annotation
@@ -46,7 +42,7 @@
     - perc_identity: Percent identity cutoff. Default: 0
     All available BlastN search parameters are listed on the NCBI webpage (https://www.ncbi.nlm.nih.gov/books/NBK279684/).
 
-    The hits returned by BLASTN can be further filtered using machine learning models. For more information regarding which filters are available 
+    The hits returned by BLASTN can be further filtered using machine learning models. For more information regarding which filters are available
     refer to https://github.com/HelmholtzAI-Consultants-Munich/oligo-designer-toolsuite-AI-filters.
 
     :param blast_search_parameters: Custom parameters for the BLAST search command.
@@ -72,7 +68,7 @@
             "query_end",
             "query_length",
         ],
-):
+    ):
         """Constructor for the BlastNFilter class."""
         super().__init__(dir_output)
         self.blast_search_parameters = blast_search_parameters
@@ -138,9 +134,7 @@
             region_ids=region_ids,
             sequence_type=sequence_type,
         )
-        file_blast_results = os.path.join(
-            self.dir_blast, f"blast_results_{region_name}.txt"
-        )
+        file_blast_results = os.path.join(self.dir_blast, f"blast_results_{region_name}.txt")
 
         cmd = NcbiblastnCommandline(
             query=file_oligo_database,
@@ -188,9 +182,7 @@
             min_alignment_length = self.blast_hit_parameters["min_alignment_length"]
         elif "coverage" in self.blast_hit_parameters.keys():
             min_alignment_length = (
-                search_results["query_length"]
-                * self.blast_hit_parameters["coverage"]
-                / 100
+                search_results["query_length"] * self.blast_hit_parameters["coverage"] / 100
             )
         else:
             raise KeyError(
@@ -202,8 +194,7 @@
         if not consider_hits_from_input_region:
             # remove all hits where query and reference come from the same region
             search_results = search_results[
-                search_results["query_region_id"]
-                != search_results["reference_region_id"]
+                search_results["query_region_id"] != search_results["reference_region_id"]
             ]
 
         blast_table_hits = search_results.loc[
@@ -212,9 +203,7 @@
 
         return blast_table_hits
 
-    def get_references(
-        self, table_hits: pd.DataFrame, reference_database: ReferenceDatabase, region_id: str
-    ):
+    def get_references(self, table_hits: pd.DataFrame, reference_database: ReferenceDatabase, region_id: str):
         """
         Retrieve the reference sequences from the search results.
 
@@ -227,7 +216,7 @@
         :return: Reference sequences
         :rtype: list
         """
-        
+
         required_fields = [
             "query",
             "reference",
@@ -239,31 +228,31 @@
             "reference_start",
             "reference_end",
             "reference_sequence",
-            "reference_strand"
+            "reference_strand",
         ]
         if not all(field in self.names_search_output for field in required_fields):
             raise ValueError(
                 f"Some of the required fields {required_fields} are missing in the search results."
             )
-        
+
         # set the positions to a 0-based index
         table_hits = self._0_index_coordinates(table_hits)
-        
+
         # Calculate adjusted "start" and "end" for BED format based on strand
         table_hits = self._extend_reference_start_end_coordinates(table_hits)
-    
+
         # create bed file
-        bed = pd.DataFrame({  
-            "chr": table_hits["reference"],  
-            "start": table_hits["start"],  
-            "end": table_hits["end"],  
-            "name": table_hits["query"],  
-            "score": 0,  
-            "strand": table_hits["reference_strand"].map({"plus": "+", "minus": "-"})  
-        })
-        file_reference = reference_database.write_database_to_fasta(
-            filename="reference_db"
-        )
+        bed = pd.DataFrame(
+            {
+                "chr": table_hits["reference"],
+                "start": table_hits["start"],
+                "end": table_hits["end"],
+                "name": table_hits["query"],
+                "score": 0,
+                "strand": table_hits["reference_strand"].map({"plus": "+", "minus": "-"}),
+            }
+        )
+        file_reference = reference_database.write_database_to_fasta(filename="reference_db")
         # adjust for possible overflows (e.g. new coordinates are not included in the gene boundaries)
         # additionally we store how muchpadding we have to do to have two seqeunces of the same length
         bed = self._remove_overflows(bed, file_reference)
@@ -278,23 +267,19 @@
         )
 
         # generate the fasta file
-        references_fasta_file = os.path.join(
-            self.dir_output, f"references_{region_id}.fasta"
-        )
+        references_fasta_file = os.path.join(self.dir_output, f"references_{region_id}.fasta")
         get_sequence_from_annotation(
             file_bed, file_reference, references_fasta_file, strand=True, nameOnly=True
         )
 
-        references = [
-            off_reference.seq for off_reference in SeqIO.parse(references_fasta_file, "fasta")
-        ]
+        references = [off_reference.seq for off_reference in SeqIO.parse(references_fasta_file, "fasta")]
         references_padded = self._pad_overflows(bed, references)
-        
+
         os.remove(references_fasta_file)
         os.remove(file_bed)
         os.remove(file_reference)
         return references_padded
-    
+
     def _0_index_coordinates(self, table_hits: pd.DataFrame):
         """Converts the coordiantes into a 0-based index.
 
@@ -303,9 +288,17 @@
         :return: Corrected table_hits dataframe.
         :rtype: pd.DataFrame
         """
-        table_hits["query_start_corr"] = table_hits["query_start"] - 1  
-        table_hits["reference_start_corr"] = np.where(table_hits["reference_strand"] == "plus", table_hits["reference_start"] - 1, table_hits["reference_start"])  
-        table_hits["reference_end_corr"] = np.where(table_hits["reference_strand"] == "minus", table_hits["reference_end"] - 1, table_hits["reference_end"]) 
+        table_hits["query_start_corr"] = table_hits["query_start"] - 1
+        table_hits["reference_start_corr"] = np.where(
+            table_hits["reference_strand"] == "plus",
+            table_hits["reference_start"] - 1,
+            table_hits["reference_start"],
+        )
+        table_hits["reference_end_corr"] = np.where(
+            table_hits["reference_strand"] == "minus",
+            table_hits["reference_end"] - 1,
+            table_hits["reference_end"],
+        )
         return table_hits
 
     def _extend_reference_start_end_coordinates(self, table_hits: pd.DataFrame):
@@ -316,12 +309,16 @@
         :return: Corrected table_hits dataframe.
         :rtype: pd.DataFrame
         """
-        table_hits["start"] = np.where(table_hits["reference_strand"] == "plus",
-                                        table_hits["reference_start_corr"] - table_hits["query_start_corr"],
-                                        table_hits["reference_end_corr"] - (table_hits["query_length"] - table_hits["query_end"]))
-        table_hits["end"] = np.where(table_hits["reference_strand"] == "plus",
-                                        table_hits["reference_end_corr"] + (table_hits["query_length"] - table_hits["query_end"]),
-                                        table_hits["reference_start_corr"] + table_hits["query_start_corr"])
+        table_hits["start"] = np.where(
+            table_hits["reference_strand"] == "plus",
+            table_hits["reference_start_corr"] - table_hits["query_start_corr"],
+            table_hits["reference_end_corr"] - (table_hits["query_length"] - table_hits["query_end"]),
+        )
+        table_hits["end"] = np.where(
+            table_hits["reference_strand"] == "plus",
+            table_hits["reference_end_corr"] + (table_hits["query_length"] - table_hits["query_end"]),
+            table_hits["reference_start_corr"] + table_hits["query_start_corr"],
+        )
         return table_hits
 
     def _remove_overflows(self, bed: pd.DataFrame, file_reference: str):
@@ -336,7 +333,7 @@
         """
         bed["overflow_start"] = bed["start"].apply(lambda x: -x if x < 0 else 0)
         bed["start"] = bed["start"].apply(lambda x: x if x >= 0 else 0)
-        
+
         records = SeqIO.index(file_reference, "fasta")
         regions_length = {region: len(record.seq) for region, record in records.items()}
         bed["len_region"] = bed["chr"].map(regions_length)
@@ -365,19 +362,17 @@
         for reference, overflow_start, overflow_end, strand in zip(
             references, bed["overflow_start"], bed["overflow_end"], bed["strand"]
         ):
-            padding_start = "-"*overflow_start
-            padding_end = "-"*overflow_end
+            padding_start = "-" * overflow_start
+            padding_end = "-" * overflow_end
             if strand == "+":
                 reference = padding_start + reference + padding_end
             elif strand == "-":
                 reference = padding_end + reference + padding_start
-            
+
             references_padded.append(reference)
         return references_padded
 
-    def add_alignement_gaps(
-        self, table_hits: pd.DataFrame, queries: list, references: list
-    ):
+    def add_alignement_gaps(self, table_hits: pd.DataFrame, queries: list, references: list):
         """Adjust the sequences of the oligos to add the gaps introduced by the alignement search.
 
         :param table_hits: Dataframe containing the search results.
@@ -390,28 +385,22 @@
 
         def add_gaps(seq, gaps):
             for gap in gaps:
-                seq = seq[: gap] + "-" + seq[gap :]
+                seq = seq[:gap] + "-" + seq[gap:]
             return seq
 
         table_hits["query_gaps"] = (
-            table_hits["query_sequence"].apply(
-                lambda x: np.where(np.array(list(x)) == "-")[0]
-            )
-            + table_hits["query_start"] - 1 # blastn has 1-based indices
+            table_hits["query_sequence"].apply(lambda x: np.where(np.array(list(x)) == "-")[0])
+            + table_hits["query_start"]
+            - 1  # blastn has 1-based indices
         )
         table_hits["reference_gaps"] = (
-            table_hits["reference_sequence"].apply(
-                lambda x: np.where(np.array(list(x)) == "-")[0]
-            )
-            + table_hits["query_start"] - 1
-        )
-        gapped_queries = [
-            add_gaps(query, gaps)
-            for query, gaps in zip(queries, table_hits["query_gaps"])
-        ]
+            table_hits["reference_sequence"].apply(lambda x: np.where(np.array(list(x)) == "-")[0])
+            + table_hits["query_start"]
+            - 1
+        )
+        gapped_queries = [add_gaps(query, gaps) for query, gaps in zip(queries, table_hits["query_gaps"])]
         gapped_references = [
-            add_gaps(reference, gaps)
-            for reference, gaps in zip(references, table_hits["reference_gaps"])
+            add_gaps(reference, gaps) for reference, gaps in zip(references, table_hits["reference_gaps"])
         ]
         return gapped_queries, gapped_references
 
@@ -490,9 +479,7 @@
             min_alignment_length = self.blast_hit_parameters["min_alignment_length"]
         elif "coverage" in self.blast_hit_parameters.keys():
             min_alignment_length = (
-                search_results["query_length"]
-                * self.blast_hit_parameters["coverage"]
-                / 100
+                search_results["query_length"] * self.blast_hit_parameters["coverage"] / 100
             )
         else:
             raise KeyError(
@@ -508,8 +495,7 @@
         if not consider_hits_from_input_region:
             # remove all hits where query and reference come from the same region
             search_results = search_results[
-                search_results["query_region_id"]
-                != search_results["reference_region_id"]
+                search_results["query_region_id"] != search_results["reference_region_id"]
             ]
 
         blast_table_hits = search_results.loc[
@@ -539,7 +525,7 @@
     :type dir_output: str
     :param names_search_output: Column names for parsing BLAST search output.
     :type names_search_output: list
-    
+
     """
 
     def __init__(
@@ -564,9 +550,7 @@
         self.seedregion_start = seedregion_start
         self.seedregion_end = seedregion_end
 
-    def _add_seed_region_information(
-        self, oligo_database: OligoDatabase, search_results: pd.DataFrame
-    ):
+    def _add_seed_region_information(self, oligo_database: OligoDatabase, search_results: pd.DataFrame):
         """Adds seed region information to BLAST results for further filtering.
 
         :param oligo_database: The oligonucleotide database being analyzed.
@@ -576,14 +560,9 @@
         :return: Updated BLAST results with seed region information.
         :rtype: pd.DataFrame
         """
-<<<<<<< HEAD
         oligo_attributes = OligoAttributes()
         oligo_database = oligo_attributes.calculate_seedregion(
             oligo_database=oligo_database, start=self.seedregion_start, end=self.seedregion_end
-=======
-        oligo_database.calculate_seedregion(
-            start=self.seedregion_start, end=self.seedregion_end
->>>>>>> c94c7051
         )
 
         seedregion = pd.merge(
@@ -636,9 +615,7 @@
         super().__init__(blast_search_parameters, blast_hit_parameters, dir_output, names_search_output)
         self.seedregion_size = seedregion_size
 
-    def _add_seed_region_information(
-        self, oligo_database: OligoDatabase, search_results: pd.DataFrame
-    ):
+    def _add_seed_region_information(self, oligo_database: OligoDatabase, search_results: pd.DataFrame):
         """Adds seed region information around the ligation site to BLAST results for further filtering.
 
         :param oligo_database: The oligonucleotide database being analyzed.
@@ -648,14 +625,9 @@
         :return: Updated BLAST results with seed region information around the ligation site.
         :rtype: pd.DataFrame
         """
-<<<<<<< HEAD
         oligo_attributes = OligoAttributes()
         oligo_database = oligo_attributes.calculate_seedregion_ligationsite(
             oligo_database=oligo_database, seedregion_size=self.seedregion_size
-=======
-        oligo_database.calculate_seedregion_ligationsite(
-            seedregion_size=self.seedregion_size
->>>>>>> c94c7051
         )
 
         seedregion = pd.merge(
