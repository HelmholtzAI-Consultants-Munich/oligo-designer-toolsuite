############################################
# imports
############################################

import os
import subprocess
import warnings
from abc import abstractmethod
from typing import List, Tuple, Union

import numpy as np
import pandas as pd
<<<<<<< HEAD

from abc import abstractmethod
from typing import Union, Tuple
=======
>>>>>>> e4711c6f
from Bio import SeqIO

from oligo_designer_toolsuite._constants import _TYPES_SEQ
from oligo_designer_toolsuite.database import OligoAttributes, OligoDatabase
from oligo_designer_toolsuite.oligo_specificity_filter import SpecificityFilterAlignment

from ..utils._sequence_processor import get_sequence_from_annotation

############################################
# Oligo Blast Filter Classes
############################################


class BlastNFilter(SpecificityFilterAlignment):
    """
    A class for filtering oligonucleotide sequences using BLASTN alignments.

    The `BlastNFilter` class is designed to align sequences against a ReferenceDatabase using BLASTN.
    This class manages BLAST search parameters and interprets the alignment results according to user-defined criteria.
    It can be used to filter sequences based on their specificity and alignment properties.

    Blast (2.12 or higher)  can be installed via NCBI webpage (https://blast.ncbi.nlm.nih.gov/Blast.cgi?PAGE_TYPE=BlastDocs&DOC_TYPE=Download)
    or via Bioconda (http://bioconda.github.io/recipes/blast/README.html) installation of Bowtie2 with:
    ``conda config --add channels conda-forge``
    ``conda config --add channels bioconda``
    ``conda update --all``
    ``conda install "blast>=2.12"``

    Useful BlastN search parameter:
    - word_size: Length of initial exact match. Default: 11
    - strand: Query strand(s) to search against database/subject. Choice of both, minus, or plus. Default: both
    - perc_identity: Percent identity cutoff. Default: 0
    All available BlastN search parameters are listed on the NCBI webpage (https://www.ncbi.nlm.nih.gov/books/NBK279684/).

    The hits returned by BLASTN can be further filtered using machine learning models. For more information regarding which filters are available
    refer to https://github.com/HelmholtzAI-Consultants-Munich/oligo-designer-toolsuite-AI-filters.

    :param sequence_type: The type of sequence to be used for the filter calculations.
    :type sequence_type: _TYPES_SEQ["oligo", "target"]
    :param remove_hits: If True, oligos overlapping variants are removed. If False, they are flagged.
    :type remove_hits: bool
    :param search_parameters: Parameters to configure the BLAST search.
    :type search_parameters: dict
    :param hit_parameters: Criteria for interpreting BLAST hits.
    :type hit_parameters: dict
    :param names_search_output: List of names for the BLAST search output fields.
    :type names_search_output: list
    :param filter_name: Name of the filter for identification purposes.
    :type filter_name: str
    :param dir_output: Directory to store output files and temporary data.
    :type dir_output: str
    """

    def __init__(
        self,
        sequence_type: _TYPES_SEQ,
        remove_hits: bool = True,
        search_parameters: dict = {},
        hit_parameters: dict = {},
        names_search_output: list = [
            "query",
            "reference",
            "alignment_length",
            "query_start",
            "query_end",
            "query_length",
        ],
        filter_name: str = "blast_filter",
        dir_output: str = "output",
    ) -> None:
        """Constructor for the BlastNFilter class."""
        super().__init__(sequence_type, remove_hits, filter_name, dir_output)

        self.search_parameters = search_parameters
        self.hit_parameters = hit_parameters
        self.names_search_output = names_search_output

        # Define default output format for blast search filter. The fields are:
        # query, reference, alignment_length, query_start, query_end, query_length
        if "outfmt" not in self.search_parameters.keys():
            self.search_parameters["outfmt"] = "6 qseqid sseqid length qstart qend qlen"

    def create_reference(
        self,
        n_jobs: int,  # not utilized in this filter
    ) -> str:
        """
        Creates a BLAST index for a given reference file.

        This method generates an index for a nucleotide BLAST database from the specified reference file.
        The index is stored in the specified output directory.

        :param n_jobs: The number of parallel jobs to use for creating the index (not utilized in this filter).
        :type n_jobs: int
        :return: The name of the created BLAST reference file.
        :rtype: str
        """
        # write refrence database to fasta
        file_reference = self.reference_database.write_database_to_file(
            filename=f"db_reference_{self.filter_name}",
            dir_output=self.dir_output,
        )
        ## Create blast index
        cmd = "makeblastdb -dbtype nucl" + " -out " + file_reference + " -in " + file_reference
        process = subprocess.Popen(cmd, shell=True, cwd=self.dir_output, stdout=subprocess.DEVNULL).wait()

        return file_reference

    def _run_search(
        self,
        oligo_database: OligoDatabase,
        file_reference: str,
        region_id: str,
    ) -> pd.DataFrame:
        """
        Runs a BLAST search for the specified oligo sequences against a ReferenceDatabase.

        This function writes the sequences from the OligoDatabase to a FASTA file and
        performs a BLAST search against the provided ReferenceDatabase index.
        The results are read into a DataFrame for further analysis.

        :param oligo_database: The OligoDatabase containing the oligonucleotides and their associated attributes.
        :type oligo_database: OligoDatabase
        :param file_reference: Path to the reference file used for alignment filtering.
        :type file_reference: str
        :param region_id: Region ID to process.
        :type region_id: str
        :return: A DataFrame containing the BLAST search results.
        :rtype: pd.DataFrame
        """
        file_oligo_database = oligo_database.write_database_to_fasta(
            sequence_type=self.sequence_type,
            filename=f"oligo_database_blast_{region_id}",
            dir_output=self.dir_output,
            save_description=False,
            region_ids=region_id,
        )
        file_blast_results = os.path.join(self.dir_output, f"blast_results_{region_id}.txt")

        cmd_parameters = ""
        for parameter, value in self.search_parameters.items():
            # add quotes if list of strings seperated by whitespace
            value = f'"{value}"' if " " in str(value) else value
            cmd_parameters += f" -{parameter} {value}"

        cmd = (
            "blastn"
            + " -query "
            + file_oligo_database
            + " -out "
            + file_blast_results
            + " -db "
            + os.path.join(self.dir_output, file_reference)
            + " "
            + cmd_parameters
        )
        process = subprocess.Popen(cmd, shell=True, cwd=self.dir_output, stdout=subprocess.DEVNULL).wait()

        # read the reuslts of the blast seatch
        blast_results = self._read_search_output(
            file_search_results=file_blast_results,
            names_search_output=self.names_search_output,
        )

        # remove temporary files
        os.remove(file_oligo_database)
        os.remove(file_blast_results)

        # return loaded results
        return blast_results

    def _find_hits(
        self,
        oligo_database: OligoDatabase,  # not used in this filter
        search_results: pd.DataFrame,
        consider_hits_from_input_region: bool,
        region_id: str,  # not used in this filter
    ) -> pd.DataFrame:
        """
        Identifies significant hits from BLAST search results based on alignment length or coverage.

        This function processes the BLAST search results to identify significant hits,
        considering either a minimum alignment length or a coverage percentage of the query sequence.
        Additionally, it can exclude hits where the query and reference sequences originate from the same region.

        :param oligo_database: The OligoDatabase containing the oligonucleotides and their associated attributes (not utilized in this filter).
        :type oligo_database: OligoDatabase
        :param search_results: DataFrame containing the results of the BLAST search.
        :type search_results: pd.DataFrame
        :param consider_hits_from_input_region: Whether to include hits from the same region as the query.
        :type consider_hits_from_input_region: bool
        :param region_id: Region ID to process (not utilized in this filter).
        :type region_id: str
        :return: A DataFrame containing the filtered BLAST search hits.
        :rtype: pd.DataFrame
        """
        if "min_alignment_length" in self.hit_parameters.keys():
            if "coverage" in self.hit_parameters.keys():
                warnings.warn(
                    "Both, 'min_alignment_length' and 'coverage' parameters were provided. Using 'min_alignment_length' parameter."
                )
            min_alignment_length = self.hit_parameters["min_alignment_length"]
        elif "coverage" in self.hit_parameters.keys():
            min_alignment_length = search_results["query_length"] * self.hit_parameters["coverage"] / 100
        else:
            raise KeyError("Please provide either 'coverage' or a 'min_alignment_length' in hit_parameters!")

        search_results["min_alignment_length"] = min_alignment_length

        if not consider_hits_from_input_region:
            # remove all hits where query and reference come from the same region
            search_results = search_results[
                search_results["query_region_id"] != search_results["reference_region_id"]
            ]

        blast_table_hits = search_results.loc[
            search_results.alignment_length > search_results.min_alignment_length
        ]

        return blast_table_hits

    def _get_references(self, table_hits: pd.DataFrame, file_reference: str, region_id: str) -> list:
        """
        Generates reference sequences from BLAST hits and returns them in a padded format.

        This function takes a DataFrame of BLAST hits and processes it to generate a list of reference sequences.
        The function creates a BED file based on the hits, retrieves the corresponding sequences from the reference genome,
        and then pads the sequences as necessary to ensure they align correctly with the query sequences.

        :param table_hits: DataFrame containing BLAST search hits.
        :type table_hits: pd.DataFrame
        :param file_reference: Path to the reference genome file.
        :type file_reference: str
        :param region_id: Region ID to process.
        :type region_id: str
        :return: A list of padded reference sequences.
        :rtype: list
        """
        required_fields = [
            "query",
            "reference",
            "alignment_length",
            "query_start",
            "query_end",
            "query_length",
            "query_sequence",
            "reference_start",
            "reference_end",
            "reference_sequence",
            "reference_strand",
        ]
        if not all(field in self.names_search_output for field in required_fields):
            raise ValueError(
                f"Some of the required fields {required_fields} are missing in the search results."
            )
        # set the positions to a 0-based index
        table_hits = self._0_index_coordinates(table_hits)
        # Calculate adjusted "start" and "end" for BED format based on strand
        table_hits = self._extend_reference_start_end_coordinates(table_hits)

        # create bed file
        bed = pd.DataFrame(
            {
                "chr": table_hits["reference"],
                "start": table_hits["start"],
                "end": table_hits["end"],
                "name": table_hits["query"],
                "score": 0,
                "strand": table_hits["reference_strand"].map({"plus": "+", "minus": "-"}),
            }
        )

        # adjust for possible overflows (e.g. new coordinates are not included in the gene boundaries)
        # additionally we store how muchpadding we have to do to have two seqeunces of the same length
        bed = self._remove_overflows(bed, file_reference)
        file_bed = os.path.join(self.dir_output, f"references_{region_id}.bed")
        bed.to_csv(
            file_bed,
            sep="\t",
            index=False,
            header=False,
            columns=["chr", "start", "end", "name", "score", "strand"],
        )
        # generate the fasta file
        references_fasta_file = os.path.join(self.dir_output, f"references_{region_id}.fasta")
        get_sequence_from_annotation(
            file_bed, file_reference, references_fasta_file, strand=True, nameOnly=True
        )

        references = [off_reference.seq for off_reference in SeqIO.parse(references_fasta_file, "fasta")]
        references_padded = self._pad_overflows(bed, references)

        os.remove(references_fasta_file)
        os.remove(file_bed)
        return references_padded

    def _0_index_coordinates(self, table_hits: pd.DataFrame) -> pd.DataFrame:
        """
        Adjusts BLAST hit coordinates to a 0-based index system.

        This method modifies the coordinates in the BLAST hits DataFrame to follow a 0-based indexing system,
        which is commonly used in bioinformatics formats like BED files.
        The adjustments are made based on the strand orientation of the sequences,
        ensuring that the coordinates are accurate for both plus and minus strands.

        :param table_hits: DataFrame containing the BLAST hits with coordinates to be adjusted.
        :type table_hits: pd.DataFrame
        :return: DataFrame with adjusted 0-based coordinates.
        :rtype: pd.DataFrame
        """
        table_hits["query_start_corr"] = table_hits["query_start"] - 1
        table_hits["reference_start_corr"] = np.where(
            table_hits["reference_strand"] == "plus",
            table_hits["reference_start"] - 1,
            table_hits["reference_start"],
        )
        table_hits["reference_end_corr"] = np.where(
            table_hits["reference_strand"] == "minus",
            table_hits["reference_end"] - 1,
            table_hits["reference_end"],
        )
        return table_hits

    def _extend_reference_start_end_coordinates(self, table_hits: pd.DataFrame) -> pd.DataFrame:
        """
        Extends the reference start and end coordinates for BLAST hits.

        This function calculates and extends the start and end coordinates of reference sequences based on the alignment's strand orientation.
        The adjustments ensure the coordinates fully encompass the aligned query sequence in the reference genome.

        :param table_hits: DataFrame containing BLAST hits with corrected 0-based reference coordinates.
        :type table_hits: pd.DataFrame
        :return: DataFrame with extended start and end coordinates for reference sequences.
        :rtype: pd.DataFrame
        """
        table_hits["start"] = np.where(
            table_hits["reference_strand"] == "plus",
            table_hits["reference_start_corr"] - table_hits["query_start_corr"],
            table_hits["reference_end_corr"] - (table_hits["query_length"] - table_hits["query_end"]),
        )
        table_hits["end"] = np.where(
            table_hits["reference_strand"] == "plus",
            table_hits["reference_end_corr"] + (table_hits["query_length"] - table_hits["query_end"]),
            table_hits["reference_start_corr"] + table_hits["query_start_corr"],
        )
        return table_hits

    def _remove_overflows(self, bed: pd.DataFrame, file_reference: str) -> pd.DataFrame:
        """
        Removes coordinate overflows in BED format entries relative to reference sequences.

        This function adjusts the start and end coordinates in a BED file to ensure they fit within the boundaries of the reference sequence.
        It calculates and corrects overflows that occur when coordinates extend beyond the reference sequence's length, ensuring the adjusted coordinates are valid.

        :param bed: DataFrame containing BED format data with start and end coordinates.
        :type bed: pd.DataFrame
        :param file_reference: Path to the reference sequence file in FASTA format.
        :type file_reference: str
        :return: DataFrame with corrected start and end coordinates and calculated overflows.
        :rtype: pd.DataFrame
        """
        bed["overflow_start"] = bed["start"].apply(lambda x: -x if x < 0 else 0)
        bed["start"] = bed["start"].apply(lambda x: x if x >= 0 else 0)

        records = SeqIO.parse(file_reference, "fasta")
        regions_length = {record.id: len(record.seq) for record in records}
        bed["len_region"] = bed["chr"].map(regions_length)

        bed["overflow_end"] = bed[["end", "len_region"]].apply(
            lambda x: x["end"] - x["len_region"] if x["end"] > x["len_region"] else 0,
            axis=1,
        )
        bed["end"] = bed[["end", "len_region"]].apply(
            lambda x: x["end"] if x["end"] <= x["len_region"] else x["len_region"],
            axis=1,
        )
        return bed

    def _pad_overflows(self, bed: pd.DataFrame, references: list) -> list:
        """
        Pads sequence references to account for coordinate overflows.

        This function adjusts sequence references by adding padding to account for any overflows that
        occur when sequence coordinates exceed the boundaries of the reference sequence.
        The padding is added at the beginning or end of the sequence depending on the strand direction.

        :param bed: DataFrame containing BED format data, including overflow calculations.
        :type bed: pd.DataFrame
        :param references: List of sequence references extracted from the reference file.
        :type references: list
        :return: List of padded sequence references with overflow accounted for.
        :rtype: list
        """
        references_padded = []
        for reference, overflow_start, overflow_end, strand in zip(
            references, bed["overflow_start"], bed["overflow_end"], bed["strand"]
        ):
            padding_start = "-" * overflow_start
            padding_end = "-" * overflow_end
            if strand == "+":
                reference = padding_start + reference + padding_end
            elif strand == "-":
                reference = padding_end + reference + padding_start

            references_padded.append(reference)
        return references_padded

    def _add_alignment_gaps(
        self, table_hits: pd.DataFrame, queries: list, references: list
    ) -> Tuple[list, list]:
        """
        Aligns query and reference sequences by introducing gaps based on alignment hits.

        This function adjusts query and reference sequences by inserting gaps at specific positions,
        aligning them according to the provided alignment hits.
        The gaps are added to match the alignment patterns derived from the sequence comparisons.

        :param table_hits: DataFrame containing information about the alignment hits, including gap positions.
        :type table_hits: pd.DataFrame
        :param queries: List of query sequences to be aligned.
        :type queries: list
        :param references: List of reference sequences to be aligned.
        :type references: list
        :return: A tuple containing the gapped query and reference sequences.
        :rtype: Tuple[list, list]
        """

        def add_gaps(seq, gaps):
            for gap in gaps:
                seq = seq[:gap] + "-" + seq[gap:]
            return seq

        table_hits["query_gaps"] = (
            table_hits["query_sequence"].apply(lambda x: np.where(np.array(list(x)) == "-")[0])
            + table_hits["query_start"]
            - 1  # blastn has 1-based indices
        )
        table_hits["reference_gaps"] = (
            table_hits["reference_sequence"].apply(lambda x: np.where(np.array(list(x)) == "-")[0])
            + table_hits["query_start"]
            - 1
        )
        gapped_queries = [add_gaps(query, gaps) for query, gaps in zip(queries, table_hits["query_gaps"])]
        gapped_references = [
            add_gaps(reference, gaps) for reference, gaps in zip(references, table_hits["reference_gaps"])
        ]
        return gapped_queries, gapped_references


############################################
# Oligo Blast Filter with Seedregion Classes
############################################


class BlastNSeedregionFilterBase(BlastNFilter):
    """
    A base class for BLASTN-based seed region filters in oligonucleotide design.

    The `BlastNSeedregionFilterBase` class extends the `BlastNFilter` class,
    providing a foundation for implementing specific filters that utilize BLASTN
    to assess the specificity of seed regions in oligonucleotide sequences.

    Blast (2.12 or higher)  can be installed via NCBI webpage (https://blast.ncbi.nlm.nih.gov/Blast.cgi?PAGE_TYPE=BlastDocs&DOC_TYPE=Download)
    or via Bioconda (http://bioconda.github.io/recipes/blast/README.html) installation of Bowtie2 with:
    ``conda config --add channels conda-forge``
    ``conda config --add channels bioconda``
    ``conda update --all``
    ``conda install "blast>=2.12"``

    Useful BlastN search parameter:
    - word_size: Length of initial exact match. Default: 11
    - strand: Query strand(s) to search against database/subject. Choice of both, minus, or plus. Default: both
    - perc_identity: Percent identity cutoff. Default: 0
    All available BlastN search parameters are listed on the NCBI webpage (https://www.ncbi.nlm.nih.gov/books/NBK279684/).

    :param sequence_type: The type of sequence to be used for the filter calculations.
    :type sequence_type: _TYPES_SEQ["oligo", "target"]
    :param remove_hits: If True, oligos overlapping variants are removed. If False, they are flagged.
    :type remove_hits: bool
    :param search_parameters: Parameters to configure the BLAST search.
    :type search_parameters: dict
    :param hit_parameters: Criteria for interpreting BLAST hits.
    :type hit_parameters: dict
    :param names_search_output: List of names for the BLAST search output fields.
    :type names_search_output: list
    :param filter_name: Name of the filter for identification purposes.
    :type filter_name: str
    :param dir_output: Directory to store output files and temporary data.
    :type dir_output: str
    """

    def __init__(
        self,
        sequence_type: _TYPES_SEQ,
        remove_hits: bool = True,
        search_parameters: dict = None,
        hit_parameters: dict = None,
        names_search_output: list = None,
        filter_name: str = "blast_filter",
        dir_output: str = "output",
    ) -> None:
        """Constructor for the BlastNSeedregionFilterBase class."""
        if not search_parameters:
            search_parameters = {}
        if not hit_parameters:
            hit_parameters = {}
        if not names_search_output:
            names_search_output = [
                "query",
                "reference",
                "alignment_length",
                "query_start",
                "query_end",
                "query_length",
            ]
        super().__init__(
            sequence_type,
            remove_hits,
            search_parameters,
            hit_parameters,
            names_search_output,
            filter_name,
            dir_output,
        )

    @abstractmethod
    def _add_seed_region_information(
        self, oligo_database: OligoDatabase, search_results: pd.DataFrame, region_id: str
    ) -> pd.DataFrame:
        """
        An abstract method to add seed region information to BLAST search results.

        The `_add_seed_region_information` method is intended to be implemented in subclasses.
        It processes the BLAST search results and integrates specific seed region data into the provided OligoDatabase.

        :param oligo_database: The OligoDatabase containing the oligonucleotides and their associated attributes.
        :type oligo_database: OligoDatabase
        :param search_results: The DataFrame containing the results of the BLAST search.
        :type search_results: pd.DataFrame
        :param region_id: Region ID to process.
        :type region_id: str
        :return: The BLAST search results with added seed region information.
        :rtype: pd.DataFrame
        """

    def _find_hits(
        self,
        oligo_database: OligoDatabase,
        search_results: pd.DataFrame,
        consider_hits_from_input_region: bool,
        region_id: str,
    ) -> pd.DataFrame:
        """
        Finds and filters hits from BLAST search results based on alignment length, coverage, and seed region information.

        This method processes the search results to identify significant hits by applying user-defined thresholds for alignment length or coverage.
        It also incorporates seed region information into the search results and optionally filters out hits that originate from the same region as the input sequence.

        :param oligo_database: The OligoDatabase containing the oligonucleotides and their associated attributes.
        :type oligo_database: OligoDatabase
        :param search_results: DataFrame containing BLAST search results.
        :type search_results: pd.DataFrame
        :param consider_hits_from_input_region: Whether to include hits from the same region as the input sequence.
        :type consider_hits_from_input_region: bool
        :param region_id: Region ID to process.
        :type region_id: str
        :return: Filtered BLAST search results containing significant hits.
        :rtype: pd.DataFrame
        """
        if "min_alignment_length" in self.hit_parameters.keys():
            if "coverage" in self.hit_parameters.keys():
                warnings.warn(
                    "Both, 'min_alignment_length' and 'coverage' parameters were provided. Using 'min_alignment_length' parameter."
                )
            min_alignment_length = self.hit_parameters["min_alignment_length"]
        elif "coverage" in self.hit_parameters.keys():
            min_alignment_length = search_results["query_length"] * self.hit_parameters["coverage"] / 100
        else:
            raise KeyError("Please provide either 'coverage' or a 'min_alignment_length' in hit_parameters!")

        search_results["min_alignment_length"] = min_alignment_length

        search_results = self._add_seed_region_information(
            oligo_database=oligo_database, search_results=search_results, region_id=region_id
        )

        # if seedregion not given
        search_results["seedregion_start"] = search_results["seedregion_start"].fillna(0)
        search_results["seedregion_end"] = search_results["seedregion_end"].fillna(
            search_results["query_length"]
        )

        if not consider_hits_from_input_region:
            # remove all hits where query and reference come from the same region
            search_results = search_results[
                search_results["query_region_id"] != search_results["reference_region_id"]
            ]

        blast_table_hits = search_results.loc[
            (search_results.alignment_length > search_results.min_alignment_length)
            | (
                (search_results.query_start < search_results.seedregion_start)
                & (search_results.query_end > search_results.seedregion_end)
            )
        ]

        return blast_table_hits


class BlastNSeedregionFilter(BlastNSeedregionFilterBase):
    """
    A filter class for BLAST searches that considers seed regions in oligonucleotide sequences.

    The `BlastNSeedregionFilter` class extends the functionality of BLAST searches by incorporating seed region information.
    It allows for precise filtering based on the alignment within specific regions of the oligonucleotide sequences,
    ensuring that only relevant alignments are retained.

    Blast (2.12 or higher)  can be installed via NCBI webpage (https://blast.ncbi.nlm.nih.gov/Blast.cgi?PAGE_TYPE=BlastDocs&DOC_TYPE=Download)
    or via Bioconda (http://bioconda.github.io/recipes/blast/README.html) installation of Bowtie2 with:
    ``conda config --add channels conda-forge``
    ``conda config --add channels bioconda``
    ``conda update --all``
    ``conda install "blast>=2.12"``

    Useful BlastN search parameter:
    - word_size: Length of initial exact match. Default: 11
    - strand: Query strand(s) to search against database/subject. Choice of both, minus, or plus. Default: both
    - perc_identity: Percent identity cutoff. Default: 0
    All available BlastN search parameters are listed on the NCBI webpage (https://www.ncbi.nlm.nih.gov/books/NBK279684/).

    :param seedregion_start: The start position of the seed region within the sequence.
    :type seedregion_start: Union[int, float]
    :param seedregion_end: The end position of the seed region within the sequence.
    :type seedregion_end: Union[int, float]
    :param sequence_type: The type of sequence to be used for the filter calculations.
    :type sequence_type: _TYPES_SEQ["oligo", "target"]
    :param remove_hits: If True, oligos overlapping variants are removed. If False, they are flagged.
    :type remove_hits: bool
    :param search_parameters: Parameters to configure the BLAST search.
    :type search_parameters: dict
    :param hit_parameters: Criteria for interpreting BLAST hits.
    :type hit_parameters: dict
    :param names_search_output: List of names for the BLAST search output fields.
    :type names_search_output: list
    :param filter_name: Name of the filter for identification purposes.
    :type filter_name: str
    :param dir_output: Directory to store output files and temporary data.
    :type dir_output: str
    """

    def __init__(
        self,
        seedregion_start: Union[int, float],
        seedregion_end: Union[int, float],
        sequence_type: _TYPES_SEQ,
        remove_hits: bool = True,
        search_parameters: dict = None,
        hit_parameters: dict = None,
        names_search_output: list = None,
        filter_name: str = "blast_filter",
        dir_output: str = "output",
    ) -> None:
        """Constructor for the BlastNSeedregionFilter class."""
        if not search_parameters:
            search_parameters = {}
        if not hit_parameters:
            hit_parameters = {}
        if not names_search_output:
            names_search_output = [
                "query",
                "reference",
                "alignment_length",
                "query_start",
                "query_end",
                "query_length",
            ]
        super().__init__(
            sequence_type,
            remove_hits,
            search_parameters,
            hit_parameters,
            names_search_output,
            filter_name,
            dir_output,
        )

        self.seedregion_start = seedregion_start
        self.seedregion_end = seedregion_end

    def _add_seed_region_information(
        self, oligo_database: OligoDatabase, search_results: pd.DataFrame, region_id: str
    ) -> pd.DataFrame:
        """
        Adds seed region information to the BLAST search results.

        This method enhances the BLAST search results by incorporating seed region start and end positions from the OligoDatabase.
        It calculates the seed region positions for each oligonucleotide and merges this information with the BLAST search results to refine the output.

        :param oligo_database: The OligoDatabase containing the oligonucleotides and their associated attributes.
        :type oligo_database: OligoDatabase
        :param search_results: The DataFrame containing the results of the BLAST search.
        :type search_results: pd.DataFrame
        :param region_id: Region ID to process.
        :type region_id: str
        :return: The BLAST search results with added seed region information.
        :rtype: pd.DataFrame
        """
        oligo_attributes_calculator = OligoAttributes()
        oligo_database = oligo_attributes_calculator.calculate_seedregion(
            oligo_database=oligo_database,
            region_ids=region_id,
            start=self.seedregion_start,
            end=self.seedregion_end,
        )

        seedregion = oligo_database.get_oligo_attribute_table(
            ["seedregion_start", "seedregion_end"], region_id
        )
        search_results = pd.merge(
            left=search_results,
            right=seedregion,
            left_on="query",
            right_on="oligo_id",
            how="left",
        )
        return search_results


class BlastNSeedregionLigationsiteFilter(BlastNSeedregionFilterBase):
    """
    A filter class for BLASTN alignment considering seed region and ligation site proximity.

    The `BlastNSeedregionLigationsiteFilter` class extends the `BlastNSeedregionFilterBase` to focus on evaluating oligonucleotide
    sequences based on their alignment within a specified seed region size, particularly around the ligation site.
    This is useful for ensuring that sequences align in a biologically meaningful region.

    Blast (2.12 or higher)  can be installed via NCBI webpage (https://blast.ncbi.nlm.nih.gov/Blast.cgi?PAGE_TYPE=BlastDocs&DOC_TYPE=Download)
    or via Bioconda (http://bioconda.github.io/recipes/blast/README.html) installation of Bowtie2 with:
    ``conda config --add channels conda-forge``
    ``conda config --add channels bioconda``
    ``conda update --all``
    ``conda install "blast>=2.12"``

    Useful BlastN search parameter:
    - word_size: Length of initial exact match. Default: 11
    - strand: Query strand(s) to search against database/subject. Choice of both, minus, or plus. Default: both
    - perc_identity: Percent identity cutoff. Default: 0
    All available BlastN search parameters are listed on the NCBI webpage (https://www.ncbi.nlm.nih.gov/books/NBK279684/).

    :param seedregion_size: The size of the seed region around the ligation site to consider.
    :type seedregion_size: int
    :param sequence_type: The type of sequence to be used for the filter calculations.
    :type sequence_type: _TYPES_SEQ["oligo", "target"]
    :param remove_hits: If True, oligos overlapping variants are removed. If False, they are flagged.
    :type remove_hits: bool
    :param search_parameters: Parameters to configure the BLAST search.
    :type search_parameters: dict
    :param hit_parameters: Criteria for interpreting BLAST hits.
    :type hit_parameters: dict
    :param names_search_output: List of names for the BLAST search output fields.
    :type names_search_output: list
    :param filter_name: Name of the filter for identification purposes.
    :type filter_name: str
    :param dir_output: Directory to store output files and temporary data.
    :type dir_output: str
    """

    def __init__(
        self,
        seedregion_size: int,
        sequence_type: _TYPES_SEQ,
        remove_hits: bool = True,
        search_parameters: dict = {},
        hit_parameters: dict = {},
        names_search_output: list = [
            "query",
            "reference",
            "alignment_length",
            "query_start",
            "query_end",
            "query_length",
        ],
        filter_name: str = "blast_filter",
        dir_output: str = "output",
    ) -> None:
        """Constructor for the BlastNSeedregionLigationsiteFilter class."""
        super().__init__(
            sequence_type,
            remove_hits,
            search_parameters,
            hit_parameters,
            names_search_output,
            filter_name,
            dir_output,
        )
        self.seedregion_size = seedregion_size

    def _add_seed_region_information(
        self, oligo_database: OligoDatabase, search_results: pd.DataFrame, region_id: str
    ) -> pd.DataFrame:
        """
        Adds seed region information to the BLASTN search results based on the ligation site.

        This method calculates the seed region around the ligation site for each oligonucleotide in the OligoDatabase and
        merges this information with the BLASTN search results. The seed region is defined by the `seedregion_size` parameter.

        :param oligo_database: The OligoDatabase containing the oligonucleotides and their associated attributes.
        :type oligo_database: OligoDatabase
        :param search_results: The DataFrame containing the results of the BLASTN search.
        :type search_results: pd.DataFrame
        :param region_id: Region ID to process.
        :type region_id: str
        :return: The BLAST search results with added seed region information.
        :rtype: pd.DataFrame
        """
        oligo_attributes_calculator = OligoAttributes()
        oligo_database = oligo_attributes_calculator.calculate_seedregion_ligationsite(
            oligo_database=oligo_database, region_ids=region_id, seedregion_size=self.seedregion_size
        )

        seedregion = oligo_database.get_oligo_attribute_table(
            ["seedregion_start", "seedregion_end"], region_id
        )
        search_results = pd.merge(
            left=search_results,
            right=seedregion,
            left_on="query",
            right_on="oligo_id",
            how="left",
        )
        return search_results<|MERGE_RESOLUTION|>--- conflicted
+++ resolved
@@ -6,16 +6,12 @@
 import subprocess
 import warnings
 from abc import abstractmethod
-from typing import List, Tuple, Union
+from typing import Tuple, Union
 
 import numpy as np
 import pandas as pd
-<<<<<<< HEAD
 
 from abc import abstractmethod
-from typing import Union, Tuple
-=======
->>>>>>> e4711c6f
 from Bio import SeqIO
 
 from oligo_designer_toolsuite._constants import _TYPES_SEQ
