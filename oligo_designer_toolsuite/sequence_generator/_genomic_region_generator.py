############################################
# imports
############################################

import os
import copy
import warnings
import random

import numpy as np
import pandas as pd

pd.options.mode.chained_assignment = None

from pathlib import Path

from Bio import SeqIO

from oligo_designer_toolsuite._constants import (
    SEPARATOR_FASTA_HEADER_FIELDS,
    SEPARATOR_FASTA_HEADER_FIELDS_LIST,
    SEPARATOR_FASTA_HEADER_FIELDS_LIST_ITEMS,
)
from oligo_designer_toolsuite.utils import GffParser
from oligo_designer_toolsuite.sequence_generator import FtpLoaderEnsembl, FtpLoaderNCBI

from ..utils._sequence_processor import (
    get_complement_regions,
    get_sequence_from_annotation,
)


############################################
# Genomic Region Generator Classes
############################################


class CustomGenomicRegionGenerator:
    """
    This class is designed to generate custom genomic regions based on provided annotation and sequence files.
    It supports defining species, annotation release and genome assembly.

    The generated sequences are saved as fasta file with region id, additional information and coordinates in header.
    The header of each sequence must start with '>' and contain the following information:
    region_id, additional_information (optional) and coordinates (chrom, start, end, strand),
    where the region_id is compulsory and the other fileds are opional. Coordinated are saved in 1-base format.

    Output Format (per sequence):
    >{region_id}::{additional information}::{chromosome}:{start}-{end}({strand})
    sequence

    Example:
    >ASR1::transcrip_id=XM456,exon_number=5::16:54552-54786(+)
    AGTTGACAGACCCCAGATTAAAGTGTGTCGCGCAACAC

    :param annotation_file: The path to the annotation file (e.g., GFF).
    :type annotation_file: str
    :param sequence_file: The path to the corresponding sequence file (e.g., FASTA).
    :type sequence_file: str
    :param files_source: The source of the files (e.g., Ensembl, NCBI), defaults to "custom".
    :type files_source: str, optional
    :param species: The species name related to the annotation and sequence files, defaults to "unknown".
    :type species: str, optional
    :param annotation_release: The annotation release version, defaults to "unknown".
    :type annotation_release: str, optional
    :param genome_assembly: The genome assembly version, defaults to "unknown".
    :type genome_assembly: str, optional
    :param dir_output: The directory path for storing output files, defaults to "output".
    :type dir_output: str, optional
    """

    def __init__(
        self,
        annotation_file: str,
        sequence_file: str,
        files_source: str = None,
        species: str = None,
        annotation_release: str = None,
        genome_assembly: str = None,
        dir_output: str = "output",
    ) -> None:
        """Constructor for the CustomGenomicRegionGenerator class."""
        if not files_source:
            files_source = "custom"
            warnings.warn(f"No source defined. Using default source {files_source}!")

        if not species:
            species = "unknown"
            warnings.warn(f"No species defined. Using default species {species}!")

        if not annotation_release:
            annotation_release = "unknown"
            warnings.warn(f"No annotation release defined. Using default release {annotation_release}!")

        if not genome_assembly:
            genome_assembly = "unknown"
            warnings.warn(f"No genome assembly defined. Using default genome assembly {genome_assembly}!")

        self.dir_output = os.path.join(dir_output, "annotation")
        Path(self.dir_output).mkdir(parents=True, exist_ok=True)

        self.files_source = files_source
        self.species = species
        self.annotation_release = annotation_release
        self.genome_assembly = genome_assembly
        self.annotation_file = annotation_file
        self.parsed_annotation_file = os.path.join(
            self.dir_output,
            os.path.basename(f"{'.'.join(annotation_file.split('.')[:-1])}.pckl"),
        )
        self.sequence_file = sequence_file

        # load annotation file and store in pickel file
        self.gff_parser = GffParser()
        self.gff_parser.check_gff_format(self.annotation_file)
        self.gff_parser.parse_annotation_from_gff(
            annotation_file=self.annotation_file,
            file_pickle=self.parsed_annotation_file,
        )

        # columns required for bed12 split sequence format
        self.BED_HEADER = ["seqid", "start", "end", "fasta_header", "score", "strand"]
        self.BED12_HEADER = [
            "seqid",
            "start",
            "end",
            "fasta_header",
            "score",
            "strand",
            "thickStart",
            "thickEnd",
            "itemRgb",
            "block_count",
            "block_sizes",
            "blockStarts",
        ]
        self.FILE_INFO = f"source-{self.files_source}_species-{self.species}_annotation_release-{self.annotation_release}_genome_assemly-{self.genome_assembly}"

    def get_sequence_gene(self) -> str:
        """
        Generates gene sequences based on gene annotations. These sequences are then saved in a FASTA file.

        Output Format (per sequence):
        >{gene_id}::source={source};species={species};annotation_release={annotation_release};
        genome_assembly={genome_assembly};regiontype={regiontype};gene_id={gene_id}
        ::{chromosome}:{start}-{end}({strand})

        sequence

        :return: The path to the generated FASTA file containing the gene sequences.
        :rtype: str
        """
        # get gene annotation entries
        annotation = self._load_annotation()
        annotation = self._get_annotation_region_of_interest(annotation, "gene")

        # generate region_id
        annotation["region_id"] = annotation["gene_id"].astype("str")
        annotation["add_inf"] = (
            f"source={self.files_source}{SEPARATOR_FASTA_HEADER_FIELDS_LIST}"
            + f"species={self.species}{SEPARATOR_FASTA_HEADER_FIELDS_LIST}"
            + f"annotation_release={self.annotation_release}{SEPARATOR_FASTA_HEADER_FIELDS_LIST}"
            + f"genome_assembly={self.genome_assembly}{SEPARATOR_FASTA_HEADER_FIELDS_LIST}"
            + f"regiontype=gene{SEPARATOR_FASTA_HEADER_FIELDS_LIST}"
            + "gene_id="
            + annotation["gene_id"].astype("str")
        )
        annotation["region"] = self._get_annotation_region(annotation)

        # add BED12 fields
        annotation["start"] = annotation["start_0base"]
        annotation["score"] = 0
        annotation["fasta_header"] = (
            annotation["region_id"]
            + SEPARATOR_FASTA_HEADER_FIELDS
            + annotation["add_inf"]
            + SEPARATOR_FASTA_HEADER_FIELDS
            + annotation["region"]
        )
        annotation = annotation[self.BED_HEADER]

        # get sequence from bed file
        file_fasta = os.path.join(self.dir_output, f"gene_annotation_{self.FILE_INFO}.fna")
        self._get_sequence_from_annotation(annotation, file_fasta, split=False)

        del annotation

        return file_fasta

    def get_sequence_intergenic(self) -> str:
        """
        Generates intergenic sequences based on gene annotations.

        This function extracts intergenic sequences (regions between genes) for both the positive and negative strands of a chromosome from the gene annotation and chromosome length.
        These sequences are then saved in a FASTA file.

        Output Format (per sequence):
        >{intergenic_region_id}::source={source};species={species};annotation_release={annotation_release};
        genome_assembly={genome_assembly};regiontype={regiontype}::{chromosome}:{start}-{end}({strand})

        sequence

        :return: The path to the generated FASTA file containing the intergenic region sequences.
        :rtype: str
        """

        def _get_chromosome_length() -> str:
            """
            Calculates the length of each chromosome in the given FASTA file and writes the lengths to a file.

            :return: The path to the file containing chromosome lengths.
            :rtype: str
            """
            dict_chromosome_length = {}
            for rec in SeqIO.parse(self.sequence_file, "fasta"):
                dict_chromosome_length[rec.id] = len(rec.seq)

            file_chromosome_length = os.path.join(self.dir_output, "annotation.genome")
            with open(file_chromosome_length, "w") as handle:
                for key, value in sorted(dict_chromosome_length.items()):
                    handle.write(f"{key}\t{value}\n")

            return file_chromosome_length

        def _compute_intergenic_annotation(annotation, file_chromosome_length) -> pd.DataFrame:
            """
            Computes the intergenic regions based on gene annotations for each chromosome and for both positive and negative strands.
            It uses chromosome length data to determine the regions between annotated genes.

            :param annotation: DataFrame containing gene annotations.
            :type annotation: pd.DataFrame
            :param file_chromosome_length: Path to the file containing chromosome lengths for each chromosome.
            :type file_chromosome_length: str
            :return: DataFrame with intergenic annotations including chromosome ID, start, end, and other related fields.
            :rtype: pd.DataFrame
            """
            intergenic_annotation = []

            annotation.rename(
                columns={"start_0base": "start", "gene_id": "fasta_header"},
                inplace=True,
            )
            annotation = annotation[self.BED_HEADER]

            for seqid, gene_annotation in annotation.groupby("seqid"):
                gene_annotation_plusstrand = gene_annotation[gene_annotation.strand == "+"]
                gene_annotation_minusstrand = gene_annotation[gene_annotation.strand == "-"]

                intergenic_annotation.append(
                    _compute_intergenic_annotation_strand(
                        seqid=seqid,
                        gene_annotatio=gene_annotation_plusstrand,
                        strand="+",
                        file_chromosome_length=file_chromosome_length,
                    )
                )
                intergenic_annotation.append(
                    _compute_intergenic_annotation_strand(
                        seqid=seqid,
                        gene_annotatio=gene_annotation_minusstrand,
                        strand="-",
                        file_chromosome_length=file_chromosome_length,
                    )
                )

            intergenic_annotation = pd.concat(intergenic_annotation, ignore_index=True)
            return intergenic_annotation

        def _compute_intergenic_annotation_strand(
            seqid, gene_annotatio, strand, file_chromosome_length
        ) -> pd.DataFrame:
            """
            Computes the intergenic regions for a given chromosome and strand based on gene annotations.

            This method handles two cases:
            1. When there are no annotated genes on the respective chromosome and strand, it generates an intergenic region spanning from the start to the end of the chromosome.
            2. When there are annotated genes, it calculates intergenic regions between these genes using BED format files to determine the gaps.

            :param seqid: Identifier of the chromosome or sequence.
            :type seqid: str
            :param gene_annotatio: DataFrame containing gene annotations for the chromosome and strand.
            :type gene_annotatio: pd.DataFrame
            :param strand: The strand of interest ('+' or '-') to compute intergenic regions.
            :type strand: str
            :param file_chromosome_length: Path to the file containing chromosome lengths for each chromosome.
            :type file_chromosome_length: str
            :return: DataFrame with intergenic annotations including chromosome ID, start, end, and additional fields such as region_id and strand.
            :rtype: pd.DataFrame
            """

            # case 1: no annotated genes on the respective chromosome and strand
            if gene_annotatio.empty:
                chromosome_length = pd.read_csv(
                    file_chromosome_length, sep="\t", comment="t", header=0, names=["seqid", "length"]
                )
                intergenic_annotation = pd.DataFrame(
                    {
                        "seqid": seqid,
                        "start_0base": 0,
                        "end": chromosome_length.length[chromosome_length.seqid == seqid],
                        "start_1base": 1,
                        "region_id": "InterRegPlus" + str(seqid) + "_1",
                        "score": ".",
                        "strand": strand,
                    }
                )
            # case 2: annotated genes on the respective chromosome and strand
            else:
                # define files
                file_bed_in = os.path.join(self.dir_output, "annotation_in.bed")
                file_bed_out = os.path.join(self.dir_output, "annotation_out.bed")

                # save the annotation as bed file
                gene_annotatio = gene_annotatio.sort_values(by="start")
                gene_annotatio.to_csv(file_bed_in, sep="\t", header=False, index=False)

                # get complementary regions
                get_complement_regions(file_bed_in, file_chromosome_length, file_bed_out)

                # load intergenic regions
                intergenic_annotation = pd.read_csv(
                    file_bed_out, sep="\t", comment="t", header=0, names=["seqid", "start_0base", "end"]
                )
                intergenic_annotation["start_1base"] = intergenic_annotation["start_0base"] + 1
                if strand == "+":
                    intergenic_annotation["region_id"] = (
                        "InterRegPlus" + str(seqid) + "_" + intergenic_annotation.index.astype("str")
                    )
                if strand == "-":
                    intergenic_annotation["region_id"] = (
                        "InterRegMinus" + str(seqid) + "_" + intergenic_annotation.index[::-1].astype("str")
                    )
                intergenic_annotation["score"] = "."
                intergenic_annotation["strand"] = strand

                os.remove(file_bed_in)
                os.remove(file_bed_out)

            return intergenic_annotation

        # save chromosome sizes as genome file
        file_chromosome_length = _get_chromosome_length()

        # get gene annotation entries
        annotation = self._load_annotation()
        annotation = self._get_annotation_region_of_interest(annotation, "gene")
        annotation = _compute_intergenic_annotation(annotation, file_chromosome_length)

        # generate region_id
        annotation["add_inf"] = (
            f"source={self.files_source}{SEPARATOR_FASTA_HEADER_FIELDS_LIST}"
            + f"species={self.species}{SEPARATOR_FASTA_HEADER_FIELDS_LIST}"
            + f"annotation_release={self.annotation_release}{SEPARATOR_FASTA_HEADER_FIELDS_LIST}"
            + f"genome_assembly={self.genome_assembly}{SEPARATOR_FASTA_HEADER_FIELDS_LIST}"
            + f"regiontype=intergenic"
        )
        annotation["region"] = self._get_annotation_region(annotation)

        # add BED12 fields
        annotation["start"] = annotation["start_0base"]
        annotation["score"] = 0
        annotation["fasta_header"] = (
            annotation["region_id"]
            + SEPARATOR_FASTA_HEADER_FIELDS
            + annotation["add_inf"]
            + SEPARATOR_FASTA_HEADER_FIELDS
            + annotation["region"]
        )
        annotation = annotation[self.BED_HEADER]

        # get sequence from bed file
        file_fasta = os.path.join(self.dir_output, f"intergenic_annotation_{self.FILE_INFO}.fna")
        self._get_sequence_from_annotation(annotation, file_fasta, split=False)

        os.remove(file_chromosome_length)
        del annotation

        return file_fasta

    def get_sequence_exon(self, collapse_duplicated_regions: bool = True) -> str:
        """
        Generates exon sequences based on exon annotations.

        It optionally collapses duplicated regions, originating from different transcripts with the same start and end coordinates.
        It includes additional information in the FASTA header, such as transcript IDs and exon numbers.
        These sequences are then saved in a FASTA file.

        Output Format (per sequence):
        >{gene_id}::source={source};species={species};annotation_release={annotation_release};
        genome_assembly={genome_assembly};regiontype={regiontype};gene_id={gene_id};transcript_id={transcript_id_a},
        exon_number={exon_number_x};transcript_id={transcript_id_b},exon_number={exon_number_y};
        number_total_transcripts={number_total_transcripts}::{chromosome}:{start}-{end}({strand})
        sequence

        :param collapse_duplicated_regions: Whether to collapse duplicated regions into a single entry, defauls to True.
        :type collapse_duplicated_regions: bool
        :return: The path to the generated FASTA file containing the exon sequences.
        :rtype: str
        """

        # get exon annotation entries
        annotation = self._load_annotation()
        annotation = self._get_annotation_region_of_interest(annotation, "exon")

        # add transcript counts for each gene
        number_total_transcripts = self._get_number_total_transcripts()
        annotation = pd.merge(annotation, number_total_transcripts, on="gene_id", how="left")

        # generate region_id
        annotation["region_id"] = annotation["gene_id"].astype("str")
        annotation["add_inf"] = (
            "transcript_id="
            + annotation["transcript_id"].astype("str")
            + f"{SEPARATOR_FASTA_HEADER_FIELDS_LIST_ITEMS}exon_number="
            + annotation["exon_number"].astype("str")
        )
        annotation["region"] = self._get_annotation_region(annotation)

        # remove duplicated entries
        if collapse_duplicated_regions:
            annotation = self._collapse_duplicated_regions(annotation)

        # add BED12 fields
        annotation["start"] = annotation["start_0base"]
        annotation["score"] = 0
        annotation["fasta_header"] = (
            annotation["region_id"]
            + SEPARATOR_FASTA_HEADER_FIELDS
            + f"source={self.files_source}{SEPARATOR_FASTA_HEADER_FIELDS_LIST}"
            + f"species={self.species}{SEPARATOR_FASTA_HEADER_FIELDS_LIST}"
            + f"annotation_release={self.annotation_release}{SEPARATOR_FASTA_HEADER_FIELDS_LIST}"
            + f"genome_assembly={self.genome_assembly}{SEPARATOR_FASTA_HEADER_FIELDS_LIST}"
            + f"regiontype=exon{SEPARATOR_FASTA_HEADER_FIELDS_LIST}"
            + "gene_id="
            + annotation["gene_id"].astype("str")
            + SEPARATOR_FASTA_HEADER_FIELDS_LIST
            + annotation["add_inf"]
            + f"{SEPARATOR_FASTA_HEADER_FIELDS_LIST}number_total_transcripts="
            + annotation["transcript_count"].astype("str")
            + SEPARATOR_FASTA_HEADER_FIELDS
            + annotation["region"]
        )
        annotation = annotation[self.BED_HEADER]

        file_fasta = os.path.join(self.dir_output, f"exon_annotation_{self.FILE_INFO}.fna")
        self._get_sequence_from_annotation(annotation, file_fasta, split=False)

        del annotation

        return file_fasta

    def get_sequence_intron(self, collapse_duplicated_regions: bool = True) -> str:
        """
        Generates intron sequences based on exon annotations.

        It optionally collapses duplicated regions, originating from different transcripts with the same start and end coordinates.
        It includes additional information in the FASTA header, such as transcript IDs and intron numbers.
        These sequences are then saved in a FASTA file.

        Output Format (per sequence):
        >{gene_id}::source={source};species={species};annotation_release={annotation_release};
        genome_assembly={genome_assembly};regiontype={regiontype};gene_id={gene_id};transcript_id={transcript_id_a},
        intron_number={intron_number_x};transcript_id={transcript_id_b},intron_number={intron_number_y};
        number_total_transcripts={number_total_transcripts}::{chromosome}:{start}-{end}({strand})
        sequence

        :param collapse_duplicated_regions: Whether to collapse duplicated regions into a single entry, defauls to True.
        :type collapse_duplicated_regions: bool
        :return: The path to the generated FASTA file containing the intron sequences.
        :rtype: str
        """

        def _compute_intron_annotation(annotation) -> pd.DataFrame:
            """
            Computes intron annotations based on exon annotations for each transcript.

            This method calculates intron regions by identifying the gaps between consecutive exons within each transcript.
            The introns are classified by their position relative to the exons and strand orientation.
            It generates a DataFrame containing intron annotations with details such as gene ID, transcript ID, and intron number.

            :param annotation: DataFrame containing exon annotations.
            :type annotation: pd.DataFrame
            :return: DataFrame with computed intron annotations.
            :rtype: pd.DataFrame
            """

            intron_list = []

            for transcript, transcript_annotation in annotation.groupby("transcript_id"):
                gene_id = transcript_annotation.iloc[0].gene_id
                seqid = transcript_annotation.iloc[0].seqid
                strand = transcript_annotation.iloc[0].strand

                num_exons = transcript_annotation.shape[0]
                transcript_annotation = transcript_annotation.sort_values(by="start_1base")

                for i, (start_0base, start_1base, end) in enumerate(
                    zip(
                        transcript_annotation["start_0base"],
                        transcript_annotation["start_1base"],
                        transcript_annotation["end"],
                    )
                ):
                    attributes = self._get_attributes(start_0base, start_1base, end)

                    if i == 0:
                        exon_upstream = attributes

                    else:
                        exon_downstream = attributes

                        intron_number = i if strand == "+" else num_exons - i
                        intron_list.append(
                            [
                                gene_id,
                                transcript,
                                f"intron_{intron_number}",
                                seqid,
                                strand,
                                int(exon_upstream.end),  # start 0-bse
                                int(exon_upstream.end + 1),  # start 1-base
                                int(exon_downstream.start_0base),  # end
                            ]
                        )
                        exon_upstream = attributes

            intron_annotation = pd.DataFrame(
                np.asarray(intron_list),
                columns=[
                    "gene_id",
                    "transcript_id",
                    "intron_number",
                    "seqid",
                    "strand",
                    "start_0base",
                    "start_1base",
                    "end",
                ],
            )

            return intron_annotation

        annotation = self._load_annotation()
        annotation = self._get_annotation_region_of_interest(annotation, "exon")
        annotation = _compute_intron_annotation(annotation)

        # generate region_id
        annotation["region_id"] = annotation["gene_id"].astype("str")
        annotation["add_inf"] = (
            "transcript_id="
            + annotation["transcript_id"].astype("str")
            + f"{SEPARATOR_FASTA_HEADER_FIELDS_LIST_ITEMS}intron_number="
            + annotation["intron_number"].astype("str")
        )
        annotation["region"] = self._get_annotation_region(annotation)

        # remove duplicated entries
        if collapse_duplicated_regions:
            annotation = self._collapse_duplicated_regions(annotation)

        # add BED12 fields
        annotation["start"] = annotation["start_0base"]
        annotation["score"] = 0
        annotation["fasta_header"] = (
            annotation["region_id"]
            + SEPARATOR_FASTA_HEADER_FIELDS
            + f"source={self.files_source}{SEPARATOR_FASTA_HEADER_FIELDS_LIST}"
            + f"species={self.species}{SEPARATOR_FASTA_HEADER_FIELDS_LIST}"
            + f"annotation_release={self.annotation_release}{SEPARATOR_FASTA_HEADER_FIELDS_LIST}"
            + f"genome_assembly={self.genome_assembly}{SEPARATOR_FASTA_HEADER_FIELDS_LIST}"
            + f"regiontype=intron{SEPARATOR_FASTA_HEADER_FIELDS_LIST}"
            + "gene_id="
            + annotation["gene_id"].astype("str")
            + SEPARATOR_FASTA_HEADER_FIELDS_LIST
            + annotation["add_inf"]
            + SEPARATOR_FASTA_HEADER_FIELDS
            + annotation["region"]
        )
        annotation = annotation[self.BED_HEADER]

        # get sequence from bed file
        file_fasta = os.path.join(self.dir_output, f"intron_annotation_{self.FILE_INFO}.fna")
        self._get_sequence_from_annotation(annotation, file_fasta, split=False)

        del annotation

        return file_fasta

    def get_sequence_CDS(self, collapse_duplicated_regions: bool = True) -> str:
        """
        Generates Coding Sequence (CDS) sequences based on CDS annotations.

        It optionally collapses duplicated regions, originating from different transcripts with the same start and end coordinates.
        It includes additional information in the FASTA header, such as transcript IDs and exon numbers.
        These sequences are then saved in a FASTA file.

        Output Format (per sequence):
        >{gene_id}::source={source};species={species};annotation_release={annotation_release};
        genome_assembly={genome_assembly};regiontype={regiontype};gene_id={gene_id};transcript_id={transcript_id_a},
        exon_number={exon_number_x};transcript_id={transcript_id_b},exon_number={exon_number_y};
        number_total_transcripts={number_total_transcripts}::{chromosome}:{start}-{end}({strand})
        sequence

        :param collapse_duplicated_regions: Whether to collapse duplicated regions into a single entry, defauls to True.
        :type collapse_duplicated_regions: bool
        :return: The path to the generated FASTA file containing the CDS sequences.
        :rtype: str
        """
        # get exon annotation entries
        annotation = self._load_annotation()
        annotation = self._get_annotation_region_of_interest(annotation, "CDS")

        # add transcript counts for each gene
        number_total_transcripts = self._get_number_total_transcripts()
        annotation = pd.merge(annotation, number_total_transcripts, on="gene_id", how="left")

        # generate region_id
        annotation["region_id"] = annotation["gene_id"].astype("str")
        annotation["add_inf"] = (
            "transcript_id="
            + annotation["transcript_id"].astype("str")
            + f"{SEPARATOR_FASTA_HEADER_FIELDS_LIST_ITEMS}exon_number="
            + annotation["exon_number"].astype("str")
        )
        annotation["region"] = self._get_annotation_region(annotation)

        # remove duplicated entries
        if collapse_duplicated_regions:
            annotation = self._collapse_duplicated_regions(annotation)

        # add BED12 fields
        annotation["start"] = annotation["start_0base"]
        annotation["score"] = 0
        annotation["fasta_header"] = (
            annotation["region_id"]
            + SEPARATOR_FASTA_HEADER_FIELDS
            + f"source={self.files_source}{SEPARATOR_FASTA_HEADER_FIELDS_LIST}"
            + f"species={self.species}{SEPARATOR_FASTA_HEADER_FIELDS_LIST}"
            + f"annotation_release={self.annotation_release}{SEPARATOR_FASTA_HEADER_FIELDS_LIST}"
            + f"genome_assembly={self.genome_assembly}{SEPARATOR_FASTA_HEADER_FIELDS_LIST}"
            + f"regiontype=CDS{SEPARATOR_FASTA_HEADER_FIELDS_LIST}"
            + "gene_id="
            + annotation["gene_id"].astype("str")
            + SEPARATOR_FASTA_HEADER_FIELDS_LIST
            + annotation["add_inf"]
            + f"{SEPARATOR_FASTA_HEADER_FIELDS_LIST}number_total_transcripts="
            + annotation["transcript_count"].astype("str")
            + SEPARATOR_FASTA_HEADER_FIELDS
            + annotation["region"]
        )
        annotation = annotation[self.BED_HEADER]

        file_fasta = os.path.join(self.dir_output, f"cds_annotation_{self.FILE_INFO}.fna")
        self._get_sequence_from_annotation(annotation, file_fasta, split=False)

        del annotation

        return file_fasta

    def get_sequence_UTR(
        self,
        five_prime: bool = True,
        three_prime: bool = True,
        collapse_duplicated_regions: bool = True,
    ) -> str:
        """
        Generates UTR (Untranslated Region) sequences based on exon and CDS (Coding Sequence) annotations.

        This method calculates both 5' and 3' UTR regions for transcripts based on the provided annotations.
        It allows for selective generation of 5' and/or 3' UTR sequences by specifying flags.
        It optionally collapses duplicated regions, originating from different transcripts with the same start and end coordinates.
        It includes additional information in the FASTA header, such as transcript IDs and exon numbers.
        These sequences are then saved in a FASTA file.

        Output Format (per sequence):
        >{gene_id}::source={source};species={species};annotation_release={annotation_release};
        genome_assembly={genome_assembly};regiontype={regiontype};gene_id={gene_id};transcript_id={transcript_id_a},
        exon_number={exon_number_x};transcript_id={transcript_id_b},exon_number={exon_number_y};
        number_total_transcripts={number_total_transcripts}::{chromosome}:{start}-{end}({strand})
        sequence

        :param five_prime: Boolean flag indicating whether to include 5' UTR sequences. Defaults to True.
        :type five_prime: bool
        :param three_prime: Boolean flag indicating whether to include 3' UTR sequences. Defaults to True.
        :type three_prime: bool
        :param collapse_duplicated_regions: Whether to collapse duplicated regions into a single entry, defauls to True.
        :type collapse_duplicated_regions: bool
        :return: The path to the generated FASTA file containing the UTR sequences.
        :rtype: str
        """

        def _compute_UTR(annotation: pd.DataFrame) -> pd.DataFrame:
            """
            Computes the 5' and 3' UTR (Untranslated Region) annotations from a DataFrame of exon and CDS annotations.

            This function processes exon and CDS annotations to determine UTR regions based on the boundaries of CDS (Coding Sequence) annotations.
            It distinguishes between 5' and 3' UTRs depending on the strand orientation and generates the corresponding annotations.

            :param annotation: DataFrame containing exon and CDS annotations.
            :type annotation: pd.DataFrame
            :return: DataFrame with computed UTR annotations, including 5' and/or 3' UTRs.
            :rtype: pd.DataFrame
            """
            utrs = []

            # get leftmost and rightmost CDS boundaries
            for transcript, transcript_annotation in annotation.groupby("transcript_id"):
                cds_start = transcript_annotation[transcript_annotation.type == "CDS"].start_1base.min()
                cds_end = transcript_annotation[transcript_annotation.type == "CDS"].end.max()

                # based on strand, set GFF record type
                if transcript_annotation.iloc[0].strand == "+":
                    UTR_left_type = "five_prime_UTR"
                    UTR_right_type = "three_prime_UTR"

                elif transcript_annotation.iloc[0].strand == "-":
                    UTR_left_type = "three_prime_UTR"
                    UTR_right_type = "five_prime_UTR"

                exons = transcript_annotation[transcript_annotation.type == "exon"]

                UTR_left = copy.deepcopy(exons)
                UTR_left = UTR_left[UTR_left.start_1base < cds_start]
                UTR_left.type = UTR_left_type
                UTR_left.loc[UTR_left["end"] >= cds_start, "end"] = cds_start - 1
                utrs.append(UTR_left)

                UTR_right = copy.deepcopy(exons)
                UTR_right = UTR_right[UTR_right.end > cds_end]
                UTR_right.type = UTR_right_type
                UTR_right.loc[UTR_right["start_1base"] <= cds_end, "start_1base"] = cds_end + 1
                UTR_right.loc[(UTR_right["start_0base"] + 1) <= cds_end, "start_0base"] = cds_end
                utrs.append(UTR_right)

            utr_annotation = pd.concat(utrs, ignore_index=True)

            return utr_annotation

        annotation_exon = self._get_annotation_region_of_interest(self._load_annotation(), "exon")
        annotation_CDS = self._get_annotation_region_of_interest(self._load_annotation(), "CDS")

        transcripts_with_CDS = list(set(annotation_CDS.transcript_id))
        annotation_exon = annotation_exon[annotation_exon.transcript_id.isin(transcripts_with_CDS)]

        annotation = pd.concat([annotation_exon, annotation_CDS], ignore_index=True)
        annotation = _compute_UTR(annotation)

        if five_prime == False:
            annotation = annotation[annotation.type == "three_prime_UTR"]
        if three_prime == False:
            annotation = annotation[annotation.type == "five_prime_UTR"]

        # add transcript counts for each gene
        number_total_transcripts = self._get_number_total_transcripts()
        annotation = pd.merge(annotation, number_total_transcripts, on="gene_id", how="left")

        # generate region_id
        annotation["region_id"] = annotation["gene_id"].astype("str")
        annotation["add_inf"] = (
            "gene_id="
            + annotation["gene_id"].astype("str")
            + f"{SEPARATOR_FASTA_HEADER_FIELDS_LIST_ITEMS}transcript_id="
            + annotation["transcript_id"].astype("str")
            + f"{SEPARATOR_FASTA_HEADER_FIELDS_LIST_ITEMS}exon_number="
            + annotation["exon_number"].astype("str")
        )
        annotation["region"] = self._get_annotation_region(annotation)

        # remove duplicated entries
        if collapse_duplicated_regions:
            annotation = self._collapse_duplicated_regions(annotation)

        # add BED12 fields
        annotation["start"] = annotation["start_0base"]
        annotation["score"] = 0
        annotation["fasta_header"] = (
            annotation["region_id"]
            + SEPARATOR_FASTA_HEADER_FIELDS
            + f"source={self.files_source}{SEPARATOR_FASTA_HEADER_FIELDS_LIST}"
            + f"species={self.species}{SEPARATOR_FASTA_HEADER_FIELDS_LIST}"
            + f"annotation_release={self.annotation_release}{SEPARATOR_FASTA_HEADER_FIELDS_LIST}"
            + f"genome_assembly={self.genome_assembly}{SEPARATOR_FASTA_HEADER_FIELDS_LIST}"
            + f"regiontype="
            + annotation["type"]
            + SEPARATOR_FASTA_HEADER_FIELDS_LIST
            + annotation["add_inf"]
            + SEPARATOR_FASTA_HEADER_FIELDS
            + annotation["region"]
        )
        annotation = annotation[self.BED_HEADER]

        file_fasta = os.path.join(self.dir_output, f"utr_annotation_{self.FILE_INFO}.fna")
        self._get_sequence_from_annotation(annotation, file_fasta, split=False)

        del annotation

        return file_fasta

    def get_sequence_exon_exon_junction(
        self, block_size: int, collapse_duplicated_regions: bool = True
    ) -> str:
        """
        Generates exon-exon junction sequences based on exon annotations.

        This function identifies junctions between consecutive exons within transcripts, considering specified block sizes to ensure that the generated sequences are of sufficient length.
        It computes the junction annotations and sequences based on exon boundaries.
        It optionally collapses duplicated regions, originating from different transcripts with the same start and end coordinates.
        It includes additional information in the FASTA header, such as transcript IDs and exon numbers.
        These sequences are then saved in a FASTA file.

        Output Format (per sequence):
        >{gene_id}::source={source};species={species};annotation_release={annotation_release};
        genome_assembly={genome_assembly};regiontype={regiontype};gene_id={gene_id};transcript_id={transcript_id_a},
        exon_number={exon_number_x__JUNC__exon_number_y};transcript_id={transcript_id_b},
<<<<<<< HEAD
        exon_number={exon_number_y__JUNC__exon_number_z};number_total_transcripts={number_total_transcripts}::{chromosome}:{start}-{end}({strand})
=======
        exon_number={exon_number_y__JUNC__exon_number_z};number_total_transcripts={number_total_transcripts}
        ::{chromosome}:{start}-{end}({strand})
>>>>>>> e7382ba6
        sequence

        :param block_size: The size of the sequence block used to generate junctions between exons. This parameter determines the length of the sequence blocks flanking the junctions.
        :type block_size: int
        :param collapse_duplicated_regions: Whether to collapse duplicated regions into a single entry, defauls to True.
        :type collapse_duplicated_regions: bool
        :return: The path to the generated FASTA file containing the UTR sequences.
        :rtype: str
        """

        def _compute_exon_exon_junction_annotation(annotation: pd.DataFrame, block_size: int) -> pd.DataFrame:
            """
            Computes exon-exon junction annotations from exon data.

            This function identifies junctions between consecutive exons within transcripts. It handles cases where exons are shorter than a specified block size by
            incorporating neighboring exons into the junction annotation, ensuring that the generated sequences are of sufficient length.

            :param annotation: A DataFrame containing exon annotations.
            :type annotation: pd.DataFrame
            :param block_size: The length of the sequence blocks flanking the junctions, i.e. +/- "block_size" bp around the junction.
            :type block_size: int
            :return: A DataFrame with annotations for exon-exon junctions.
            :rtype: pd.DataFrame
            """
            junction_list = []

            for transcript, transcript_annotation in annotation.groupby("transcript_id"):
                gene_id = transcript_annotation.iloc[0].gene_id
                seqid = transcript_annotation.iloc[0].seqid
                strand = transcript_annotation.iloc[0].strand

                transcript_annotation = transcript_annotation.sort_values(by="start_1base")

                for i, (exon_number, start_0base, start_1base, end) in enumerate(
                    zip(
                        transcript_annotation["exon_number"],
                        transcript_annotation["start_0base"],
                        transcript_annotation["start_1base"],
                        transcript_annotation["end"],
                    )
                ):
                    attributes = self._get_attributes(
                        start_0base,
                        start_1base,
                        end,
                        exon_number=exon_number,
                        exon_size=(end - start_0base),
                    )

                    if i == 0:
                        exon_upstream = attributes
                        exons_small = []
                        regions_exons_small = ""

                    # if exon is not the last exon of transcript and shorter than oligo block_size but not the last exon -> create sequence with neighboring exons
                    elif ((i + 1) < transcript_annotation.shape[0]) & ((end - start_0base) < block_size):
                        exons_small.append(attributes)

                    else:
                        exon_downstream = attributes
                        # catch case that first or last exon < block_size
                        block_size_up = min(block_size, exon_upstream.exon_size)
                        block_size_down = min(block_size, exon_downstream.exon_size)
                        start_up = exon_upstream.end - block_size_up
                        end_down = exon_downstream.start_0base + block_size_down

                        if exons_small == []:
                            block_count = 2
                            block_size_length_entry = f"{block_size_up},{block_size_down}"
                            block_size_start_entry = f"{0},{exon_downstream.start_0base - start_up}"

                        # if we have exons that are smaller than the block size add block counts
                        else:
                            block_count = len(exons_small) + 2
                            block_size_length_entry = (
                                str(block_size_up)
                                + ","
                                + ",".join([str(attributes.exon_size) for attributes in exons_small])
                                + ","
                                + str(block_size_down)
                            )
                            block_size_start_entry = (
                                "0,"
                                + ",".join(
                                    [str(attributes.start_0base - start_up) for attributes in exons_small]
                                )
                                + ","
                                + str(exon_downstream.start_0base - start_up)
                            )
                            # return region in 1-base offset
                            regions_exons_small = SEPARATOR_FASTA_HEADER_FIELDS_LIST.join(
                                [
                                    f"{seqid}:{attributes.start_1base}-{attributes.end}({strand})"
                                    for attributes in exons_small
                                ]
                            )
                        # return region in 1-base offset
                        region_up = f"{seqid}:{start_up + 1}-{start_up+block_size_up}({strand})"
                        region_down = f"{seqid}:{(end_down-block_size_down) + 1}-{end_down}({strand})"
                        junction_list.append(
                            [
                                gene_id,
                                transcript,
                                f"{exon_upstream.exon_number}__JUNC__{exon_downstream.exon_number}",
                                seqid,
                                strand,
                                start_up,
                                end_down,
                                SEPARATOR_FASTA_HEADER_FIELDS_LIST.join(
                                    filter(
                                        None,
                                        [region_up, regions_exons_small, region_down],
                                    )
                                ),
                                block_count,
                                block_size_length_entry,
                                block_size_start_entry,
                            ]
                        )
                        exons_small = []
                        regions_exons_small = ""
                        exon_upstream = attributes

            junction_annotation = pd.DataFrame(
                junction_list,
                columns=[
                    "gene_id",
                    "transcript_id",
                    "exon_number",
                    "seqid",
                    "strand",
                    "start",
                    "end",
                    "region_junction",
                    "block_count",
                    "block_sizes",
                    "blockStarts",
                ],
            )

            return junction_annotation

        # get exon annotation entries
        annotation = self._load_annotation()
        annotation = self._get_annotation_region_of_interest(annotation, "exon")

        # compute exon junctions
        annotation = _compute_exon_exon_junction_annotation(annotation, block_size)

        # add transcript counts for each gene
        number_total_transcripts = self._get_number_total_transcripts()
        annotation = pd.merge(annotation, number_total_transcripts, on="gene_id", how="left")

        # generate region_id
        annotation["region_id"] = annotation["gene_id"].astype("str")
        annotation["add_inf"] = (
            "transcript_id="
            + annotation["transcript_id"].astype("str")
            + f"{SEPARATOR_FASTA_HEADER_FIELDS_LIST_ITEMS}exon_number="
            + annotation["exon_number"].astype("str")
        )
        # generate regions -> taken from exon junction regions
        annotation["region"] = annotation["region_junction"]

        # remove duplicated entries
        if collapse_duplicated_regions:
            annotation = self._collapse_duplicated_regions(annotation)

        # add BED12 fields
        annotation["score"] = 0
        annotation["thickStart"] = annotation["start"]
        annotation["thickEnd"] = annotation["end"]
        annotation["itemRgb"] = 0
        annotation["fasta_header"] = (
            annotation["region_id"]
            + SEPARATOR_FASTA_HEADER_FIELDS
            + f"source={self.files_source}{SEPARATOR_FASTA_HEADER_FIELDS_LIST}"
            + f"species={self.species}{SEPARATOR_FASTA_HEADER_FIELDS_LIST}"
            + f"annotation_release={self.annotation_release}{SEPARATOR_FASTA_HEADER_FIELDS_LIST}"
            + f"genome_assembly={self.genome_assembly}{SEPARATOR_FASTA_HEADER_FIELDS_LIST}"
            + f"regiontype=exonexonjunction{SEPARATOR_FASTA_HEADER_FIELDS_LIST}"
            + "gene_id="
            + annotation["gene_id"].astype("str")
            + SEPARATOR_FASTA_HEADER_FIELDS_LIST
            + annotation["add_inf"]
            + f"{SEPARATOR_FASTA_HEADER_FIELDS_LIST}number_total_transcripts="
            + annotation["transcript_count"].astype("str")
            + SEPARATOR_FASTA_HEADER_FIELDS
            + annotation["region"]
        )
        annotation = annotation[self.BED12_HEADER]

        file_fasta = os.path.join(self.dir_output, f"exon_exon_junction_annotation_{self.FILE_INFO}.fna")
        self._get_sequence_from_annotation(annotation, file_fasta)

        del annotation

        return file_fasta

    def _load_annotation(self) -> pd.DataFrame:
        """
        Loads annotation data from a file and prepares it for processing.

        This function reads a GFF annotation file, loads it into a DataFrame, and processes the coordinates to include both 1-based and 0-based offsets.
        The resulting DataFrame includes columns for both coordinate systems, which are necessary for various genomic analyses.

        :return: A DataFrame containing the loaded and processed annotation data with columns for 1-based and 0-based start coordinates.
        :rtype: pd.DataFrame
        """
        # read annotation file and store in dataframe
        annotation = self.gff_parser.load_annotation_from_pickle(self.parsed_annotation_file)

        # required to ensure that sorting is done correctly
        annotation.start = annotation.start.astype("int")
        annotation.end = annotation.end.astype("int")

        # add both annotations to dataframe: GFF 1-base offset and BED 0-base offset
        # since we read in a GFF file, the start coordinates are 1-base offset
        annotation.rename(columns={"start": "start_1base"}, inplace=True)
        annotation["start_0base"] = annotation.start_1base - 1

        return annotation

    def _get_annotation_region_of_interest(self, annotation: pd.DataFrame, region: str) -> pd.DataFrame:
        """
        Filters the provided annotation DataFrame to retain only the rows corresponding to a specific region type.

        :param annotation: A DataFrame containing genomic annotations. It must include a 'type' column to specify the type of region.
        :type annotation: pd.DataFrame
        :param region: The type of region to filter for in the annotation DataFrame. For example, "exon" or "CDS".
        :type region: str
        :return: A DataFrame containing only the rows where the 'type' column matches the specified region.
        :rtype: pd.DataFrame
        """
        region_annotation = annotation.loc[annotation["type"] == region]
        region_annotation.reset_index(inplace=True, drop=True)
        return region_annotation

    def _get_attributes(
        self,
        start_0base: int = None,
        start_1base: int = None,
        end: int = None,
        gene_id: str = None,
        exon_number: int = None,
        exon_size: int = None,
    ) -> pd.Series:
        """
        Generates a pandas Series containing attributes related to genomic features.

        :param start_0base: The start coordinate of the feature in 0-based indexing.
        :type start_0base: int, optional
        :param start_1base: The start coordinate of the feature in 1-based indexing.
        :type start_1base: int, optional
        :param end: The end coordinate of the feature.
        :type end: int, optional
        :param gene_id: The identifier for the gene associated with the feature.
        :type gene_id: str, optional
        :param exon_number: The number of the exon within the transcript.
        :type exon_number: int, optional
        :param exon_size: The size of the exon.
        :type exon_size: int, optional
        :return: A pandas Series containing the provided attributes.
        :rtype: pd.Series
        """
        attributes = pd.Series(
            data={
                "start_0base": start_0base,
                "start_1base": start_1base,
                "end": end,
                "gene_id": gene_id,
                "exon_number": exon_number,
                "exon_size": exon_size,
            }
        )

        return attributes

    def _collapse_duplicated_regions(self, annotation: pd.DataFrame) -> pd.DataFrame:
        """
        Merges duplicate genomic regions in the annotation DataFrame by aggregating the information for each region.

        :param annotation: A DataFrame containing genomic annotations with possible duplicate regions. Each row represents a genomic feature, and there must be a 'region' column to identify the regions to be collapsed.
        :type annotation: pd.DataFrame
        :return: A DataFrame with duplicate regions merged. The values in columns other than 'region' are aggregated, with a special aggregation for the 'add_inf' column.
        :rtype: pd.DataFrame
        """
        aggregate_function = {col: "first" for col in annotation.columns}
        aggregate_function["add_inf"] = SEPARATOR_FASTA_HEADER_FIELDS_LIST.join

        merged_annotation = annotation.groupby(annotation["region"]).agg(aggregate_function)
        merged_annotation.reset_index(inplace=True, drop=True)

        return merged_annotation

    def _get_annotation_region(self, annotation: pd.DataFrame) -> str:
        """
        Generates a formatted string representing the genomic region for each annotation entry.

        :param annotation: A DataFrame containing genomic annotations. It must include columns 'seqid', 'start_1base', 'end', and 'strand' to construct the region string.
        :type annotation: pd.DataFrame
        :return: A string formatted as 'seqid:start_1base-end(strand)' for each annotation entry.
        :rtype: str
        """
        region = (
            annotation["seqid"].astype("str")
            + ":"
            + annotation["start_1base"].astype("str")
            + "-"
            + annotation["end"].astype("str")
            + "("
            + annotation["strand"].astype("str")
            + ")"
        )

        return region

    def _get_sequence_from_annotation(
        self,
        annotation: pd.DataFrame,
        file_fasta: str,
        split: bool = True,
        strand: bool = True,
    ) -> None:
        """
        Generates a FASTA file from genomic annotations by first converting the annotations to a BED file and then extracting sequences.

        :param annotation: A DataFrame containing genomic annotations. Must include columns used to generate BED files and FASTA sequences.
        :type annotation: pd.DataFrame
        :param file_fasta: The path to the output FASTA file where the sequences will be saved.
        :type file_fasta: str
        :param split: A flag indicating hether to split the sequences. Given BED12 input, extract and concatenate the sequences from the BED “blocks” (e.g., exons), defaults to True.
        :type split: bool
        :param strand: A flag indicating whether to force strandedness. If the feature occupies the antisense strand, the sequence will be reverse complemented, defaults to True.
        :type strand: bool
        :return: None
        """
        annotation = annotation.sort_values(by=["fasta_header"])
        annotation.reset_index(inplace=True, drop=True)

        # save the annotation as bed file
        id = random.randint(0, 10000000)
        file_bed = os.path.join(self.dir_output, f"annotation_{id}.bed")
        annotation.to_csv(file_bed, sep="\t", header=False, index=False)

        # create the fasta file
        get_sequence_from_annotation(
            file_bed,
            self.sequence_file,
            file_fasta,
            split=split,
            strand=strand,
            nameOnly=True,
        )
        os.remove(file_bed)

    def _get_number_total_transcripts(self) -> pd.DataFrame:
        """
        Calculates the total number of transcripts per gene from the annotation data.

        :return: A DataFrame where each row represents a gene with the total count of its transcripts.
        :rtype: pd.DataFrame
        """
        annotation = self._load_annotation()
        annotation = self._get_annotation_region_of_interest(annotation, "transcript")
        number_total_transcripts = annotation["gene_id"].value_counts()

        number_total_transcripts = number_total_transcripts.reset_index()
        number_total_transcripts.columns = ["gene_id", "transcript_count"]

        return number_total_transcripts


class NcbiGenomicRegionGenerator(CustomGenomicRegionGenerator):
    """
    This class generates custom genomic regions using data from NCBI.
    It automatically downloads and processes annotation and sequence files based on the provided taxon, species, and annotation release.

    :param taxon: The taxonomic classification of the species, used to locate the appropriate NCBI files, defaults to "vertebrate_mammalian".
    :type taxon: str, optional
    :param species: The species name for which genomic regions will be generated, defaults to "Homo_sapiens".
    :type species: str, optional
    :param annotation_release: The version of the annotation release to use, defaults to "current".
    :type annotation_release: str, optional
    :param dir_output: The directory where output files will be stored, defaults to "output".
    :type dir_output: str, optional
    """

    def __init__(
        self,
        taxon: str = None,
        species: str = None,
        annotation_release: str = None,
        dir_output: str = "output",
    ) -> None:
        """Constructor for the NcbiGenomicRegionGenerator class."""
        files_source = "NCBI"
        if taxon is None:
            taxon = "vertebrate_mammalian"
            warnings.warn(f"No taxon defined. Using default taxon {taxon}!")

        if species is None:
            species = "Homo_sapiens"
            warnings.warn(f"No species defined. Using default species {species}!")

        if annotation_release is None:
            annotation_release = "current"
            warnings.warn(f"No annotation release defined. Using default release {annotation_release}!")

        self.dir_output = os.path.join(dir_output, "annotation")
        Path(self.dir_output).mkdir(parents=True, exist_ok=True)

        ftp = FtpLoaderNCBI(self.dir_output, taxon, species, annotation_release)
        annotation_file, annotation_release, genome_assembly = ftp.download_files("gtf")
        sequence_file, _, _ = ftp.download_files("fasta")

        super().__init__(
            annotation_file,
            sequence_file,
            files_source,
            species,
            annotation_release,
            genome_assembly,
            dir_output,
        )


class EnsemblGenomicRegionGenerator(CustomGenomicRegionGenerator):
    """
    This class generates custom genomic regions using data from Ensembl.
    It automates the process of downloading and processing annotation and sequence files for the specified species and annotation release.

    :param species: The species name for which genomic regions will be generated, defaults to "homo_sapiens".
    :type species: str, optional
    :param annotation_release: The version of the annotation release to use, defaults to "current".
    :type annotation_release: str, optional
    :param dir_output: The directory where output files will be stored, defaults to "output".
    :type dir_output: str, optional
    """

    def __init__(
        self,
        species: str = None,
        annotation_release: str = None,
        dir_output: str = "output",
    ) -> None:
        """Constructor for the EnsemblGenomicRegionGenerator class."""
        files_source = "Ensemble"
        if not species:
            species = "homo_sapiens"
            warnings.warn(f"No species defined. Using default species {species}!")

        if not annotation_release:
            annotation_release = "current"
            warnings.warn(f"No annotation release defined. Using default release {annotation_release}!")

        self.dir_output = os.path.join(dir_output, "annotation")
        Path(self.dir_output).mkdir(parents=True, exist_ok=True)

        ftp = FtpLoaderEnsembl(self.dir_output, species, annotation_release)
        annotation_file, annotation_release, genome_assembly = ftp.download_files("gtf")
        sequence_file, _, _ = ftp.download_files("fasta")

        super().__init__(
            annotation_file,
            sequence_file,
            files_source,
            species,
            annotation_release,
            genome_assembly,
            dir_output,
        )<|MERGE_RESOLUTION|>--- conflicted
+++ resolved
@@ -812,12 +812,8 @@
         >{gene_id}::source={source};species={species};annotation_release={annotation_release};
         genome_assembly={genome_assembly};regiontype={regiontype};gene_id={gene_id};transcript_id={transcript_id_a},
         exon_number={exon_number_x__JUNC__exon_number_y};transcript_id={transcript_id_b},
-<<<<<<< HEAD
-        exon_number={exon_number_y__JUNC__exon_number_z};number_total_transcripts={number_total_transcripts}::{chromosome}:{start}-{end}({strand})
-=======
         exon_number={exon_number_y__JUNC__exon_number_z};number_total_transcripts={number_total_transcripts}
         ::{chromosome}:{start}-{end}({strand})
->>>>>>> e7382ba6
         sequence
 
         :param block_size: The size of the sequence block used to generate junctions between exons. This parameter determines the length of the sequence blocks flanking the junctions.
