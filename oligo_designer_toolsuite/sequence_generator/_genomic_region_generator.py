--- conflicted
+++ resolved
@@ -366,13 +366,8 @@
             + annotation["transcript_id"].astype("str")
             + f"{SEPARATOR_FASTA_HEADER_FIELDS_LIST_ITEMS}exon_number="
             + annotation["exon_number"].astype("str")
-<<<<<<< HEAD
             + ",number_transcripts="
             + annotation["transcript_count"].astype("str")
-=======
-            + f"{SEPARATOR_FASTA_HEADER_FIELDS_LIST_ITEMS}number_transcripts="
-            + annotation["count"].astype("str")
->>>>>>> 9ff42cea
         )
         annotation["region"] = self._get_annotation_region(annotation)
 
@@ -882,13 +877,8 @@
             + annotation["transcript_id"].astype("str")
             + f"{SEPARATOR_FASTA_HEADER_FIELDS_LIST_ITEMS}exon_number="
             + annotation["exon_number"].astype("str")
-<<<<<<< HEAD
             + ",number_transcripts="
             + annotation["transcript_count"].astype("str")
-=======
-            + f"{SEPARATOR_FASTA_HEADER_FIELDS_LIST_ITEMS}number_transcripts="
-            + annotation["count"].astype("str")
->>>>>>> 9ff42cea
         )
         # generate regions -> taken from exon junction regions
         annotation["region"] = annotation["region_junction"]
