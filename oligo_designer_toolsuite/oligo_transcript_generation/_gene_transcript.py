import os
import random

import pandas as pd

<<<<<<< HEAD
import oligo_designer_toolsuite.utils._data_parser as data_parser
=======
from ..utils._data_parser import get_sequence_from_annotation, read_gtf
>>>>>>> b87d1e39


class GeneTranscript:
    """Creates the transcriptome for the whole genome or for a set of genes.

    :param file_sequence: pathe to the fasta file
    :type file_sequence: str
    :param file_annotation: path to the gtf annotation file
    :type file_annotation: str
    """

    def __init__(self, file_sequence, file_annotation):
        """Initialize the class."""

        self.file_sequence = file_sequence
        self.file_annotation = file_annotation
        self.annotation = read_gtf(
            self.file_annotation
        )  # dataframe with annotation file

    def generate_for_reference(
        self, block_size, file_gene_transcript_fasta, dir_out="output/annotation"
    ):
        """Creates a fasta file containing the whole transcriptome and its annotation file for the reference DB. The file contains also the exon junctions, which are the union of two consecuteive exons and
        for each exon we consider only the last/ first <block_size> base pairs.
        The annotation file is in bed12 format, which allows split annotations, which are needed to get sequences for exon junctions.

        :param block_size: size of the exon juctions
        :type block_size: int
        :param dir_output: folder where the intermediate results will be saved, defaults to './output/annotation'
        :type dir_output: str, optional
        :param file_gene_transcript_fasta: path to the location where the fasta file the gene transcript will be written
        :type file_gene_transcript_fasta: str
        """

        # get annotation of exons and
        exons_annotation = self.__load_exon_annotation()
        # merge exon annotations for the same region
        unique_exons = self.__load_unique_exons(exons_annotation)
        unique_exons = self.__merge_containing_exons(unique_exons)
        # get exon junction annotation
        exon_junctions_probes = self.__load_exon_junctions(block_size, exons_annotation)
        # concatenate the two annotations
        gene_transcript_annotation = pd.concat([unique_exons, exon_junctions_probes])
        gene_transcript_annotation = gene_transcript_annotation.sort_values(
            by=["gene_id"]
        )
        gene_transcript_annotation.reset_index(inplace=True, drop=True)
        # save the gene transcript annotation
        file_gene_transcript_annotation = os.path.join(dir_out, "gene_transcript.bed")
        gene_transcript_annotation[
            [
                "seqname",
                "start",
                "end",
                "gene_id",
                "score",
                "strand",
                "thickStart",
                "thickEnd",
                "itemRgb",
                "block_count",
                "block_sizes",
                "blockStarts",
            ]
        ].to_csv(file_gene_transcript_annotation, sep="\t", header=False, index=False)
        # create the fasta file
        get_sequence_from_annotation(
            file_gene_transcript_annotation,
            self.file_sequence,
            file_gene_transcript_fasta,
            split=True,
        )
        os.remove(file_gene_transcript_annotation)
        return file_gene_transcript_fasta

    def generate_for_oligos(
        self, block_size, dir_output="output/annotation", genes=None
    ):
        """Creates a annotation file fro the whole transcriptome for teh oligos DB. The file contains also the exon junctions, which are the union of two consecuteive exons and
        for each exon we consider only the last/ first <block_size> base pairs.
        The annotation file is in bed12 format, which allows split annotations, which are needed to get sequences for exon junctions.

        :param block_size: size of the exon juctions
        :type block_size: int
        :param dir_output: folder where the fasta file will be saved, defaults to './output/annotation'
        :type dir_output: str, optional
        :return: path to the annotation files
        :rtype: str, str
        """
        # can take in input a list of genes for witch the transcriptome will be generated
        # returns the path of the annotation file
        if genes is None:
            annotation_genes = None
        else:
            annotation_genes = self.annotation.loc[
                self.annotation["gene_id"].isin(genes)
            ].copy()
        # get annotation of exons and
        exons_annotation = self.__load_exon_annotation(annotation_genes)
        # merge exon annotations for the same region
        unique_exons = self.__load_unique_exons(exons_annotation)
        # get exon junction annotation
        exon_junctions_probes = self.__load_exon_junctions(
            block_size, exons_annotation, annotation_genes
        )
        # concatenate the two annotations
        gene_transcript_annotation = pd.concat([unique_exons, exon_junctions_probes])
        gene_transcript_annotation = gene_transcript_annotation.sort_values(
            by=["gene_id"]
        )
        gene_transcript_annotation.reset_index(inplace=True, drop=True)
        # save the gene transcript annotation
        file_gene_transcript_annotation = os.path.join(
            dir_output, "gene_transcript.bed"
        )
        # for the oligos we don't need the fasta file and we need the gene, transcript, exon informations
        gene_transcript_annotation[
            [
                "seqname",
                "start",
                "end",
                "gene_id",
                "gene_transcript_exon_id",
                "score",
                "strand",
                "thickStart",
                "thickEnd",
                "itemRgb",
                "block_count",
                "block_sizes",
                "blockStarts",
            ]
        ].to_csv(file_gene_transcript_annotation, sep="\t", header=False, index=False)
        return file_gene_transcript_annotation

    def get_genes_from_annotation(self):
        """generates all the different genes in the annotation file of the specified region.

        :return: liato fo all the genes
        :rtype: list of str
        """

        genes = self.annotation.loc[self.annotation["feature"] == "gene"]
        genes = list(genes["gene_id"].unique())
        random.shuffle(genes)
        return genes

    def __load_exon_annotation(self, annotation_genes=None):
        """Retrive exon annotation from loaded gene annotation.

        :return: Exon annotation
        :rtype: pandas.DataFrame
        """
        if annotation_genes is None:
            exon_annotation = self.annotation.loc[self.annotation["feature"] == "exon"]
        else:
            exon_annotation = annotation_genes.loc[
                annotation_genes["feature"] == "exon"
            ]
        exon_annotation = exon_annotation.assign(source="unknown")

        if not "exon_id" in exon_annotation.columns:
            exon_annotation["exon_id"] = (
                exon_annotation["transcript_id"]
                + "_exon"
                + exon_annotation["exon_number"]
            )

        # there are some exon annotations which have the same start and end coordinates and can't be saved as fasta from bedtools
        exon_annotation = exon_annotation[
            (exon_annotation.end - exon_annotation.start) > 0
        ]
        exon_annotation.reset_index(inplace=True, drop=True)
        exon_annotation["start"] -= 1

        return exon_annotation

    def __load_unique_exons(self, exon_annotation):
        """Merge overlapping exons, which have the same start and end coordinates.
        Save transcript information for those exons.

        :param exon_annotation: Exon annotation
        :type exon_annotation: pandas.DataFrame
        :return: Merged exon annotation
        :rtype: pandas.DataFrame
        """

        exon_annotation["region"] = (
            exon_annotation["seqname"]
            + "_"
            + exon_annotation["start"].astype("str")
            + "_"
            + exon_annotation["end"].astype("str")
            + "_"
            + exon_annotation["strand"]
        )

        aggregate_function = {
            "gene_id": "first",
            "transcript_id": ":".join,
            "exon_id": ":".join,
            "seqname": "first",
            "start": "first",
            "end": "first",
            "score": "first",
            "strand": "first",
        }
        merged_exons = exon_annotation.groupby(exon_annotation["region"]).aggregate(
            aggregate_function
        )

        merged_exons["score"] = 0
        merged_exons["thickStart"] = merged_exons["start"]
        merged_exons["thickEnd"] = merged_exons["end"]
        merged_exons["itemRgb"] = 0
        merged_exons["block_count"] = 1
        merged_exons["block_sizes"] = merged_exons["end"] - merged_exons["start"]
        merged_exons["blockStarts"] = 0
        merged_exons["gene_transcript_exon_id"] = (
            merged_exons["gene_id"]
            + "_tid"
            + merged_exons["transcript_id"]
            + "_eid"
            + merged_exons["exon_id"]
        )
        merged_exons = merged_exons[
            [
                "gene_id",
                "gene_transcript_exon_id",
                "seqname",
                "start",
                "end",
                "score",
                "strand",
                "thickStart",
                "thickEnd",
                "itemRgb",
                "block_count",
                "block_sizes",
                "blockStarts",
            ]
        ]

        return merged_exons

    def __merge_containing_exons(self, unique_exons):
        """Merge exons that are contained in a larger exon, e.g. have the same start coordinates but different end coordinates, into one entry.

        :param unique_exons: Dataframe with annotation of unique exons, where overlapping exons are merged.
        :type unique_exons: pandas.DataFrame
        :return: Dataframe with annotation of merged exons, where containing exons are merged.
        :rtype: pandas.DataFrame
        """

        aggregate_function = {
            "gene_id": "first",
            "gene_transcript_exon_id": ":".join,
            "seqname": "first",
            "start": "min",
            "end": "max",
            "score": "first",
            "strand": "first",
            "thickStart": "min",
            "thickEnd": "max",
            "itemRgb": "first",
            "block_count": "first",
            "block_sizes": "max",
            "blockStarts": "first",
        }

        unique_exons["region_start"] = (
            unique_exons["seqname"]
            + "_"
            + unique_exons["start"].astype("str")
            + "_"
            + unique_exons["strand"]
        )
        merged_unique_exons = unique_exons.groupby(
            unique_exons["region_start"]
        ).aggregate(aggregate_function)

        merged_unique_exons["region_end"] = (
            merged_unique_exons["seqname"]
            + "_"
            + merged_unique_exons["end"].astype("str")
            + "_"
            + merged_unique_exons["strand"]
        )
        merged_unique_exons = merged_unique_exons.groupby(
            merged_unique_exons["region_end"]
        ).aggregate(aggregate_function)

        return merged_unique_exons

    def __load_exon_junctions(self, block_size, exon_annotation, annotation_genes=None):
        """Get all possible exon junctions from the transcript annotation.
        Merge overlapping exons jucntions, which have the same satrt and end coordinates.
        Save transcript information for those exons.

        :param block_size: Size of the exon junction regions, i.e. <block_size> bp upstream of first exon
            and <block_size> bp downstream of second exon.
        :type block_size: int
        :return: Dataframe with annotation of exons junctions, where overlapping exons junctions are merged.
        :rtype: pandas.DataFrame
        """
        transcript_exons, transcript_info = self.__get_transcript_exons_and_info(
            exon_annotation, annotation_genes
        )
        exon_junction_list = self.__get_exon_junction_list(
            block_size, transcript_exons, transcript_info
        )

        exon_junctions = pd.DataFrame(
            exon_junction_list,
            columns=[
                "region",
                "gene_id",
                "transcript_id",
                "exon_id",
                "seqname",
                "start",
                "end",
                "score",
                "strand",
                "thickStart",
                "thickEnd",
                "itemRgb",
                "block_count",
                "block_sizes",
                "blockStarts",
            ],
        )
        aggregate_function = {
            "gene_id": "first",
            "transcript_id": ":".join,
            "exon_id": ":".join,
            "seqname": "first",
            "start": "first",
            "end": "first",
            "score": "first",
            "strand": "first",
            "thickStart": "first",
            "thickEnd": "first",
            "itemRgb": "first",
            "block_count": "first",
            "block_sizes": "first",
            "blockStarts": "first",
        }
        merged_exon_junctions = exon_junctions.groupby(
            exon_junctions["region"]
        ).aggregate(aggregate_function)

        merged_exon_junctions["gene_transcript_exon_id"] = (
            merged_exon_junctions["gene_id"]
            + "_tid"
            + merged_exon_junctions["transcript_id"]
            + "_eid"
            + merged_exon_junctions["exon_id"]
        )
        merged_exon_junctions = merged_exon_junctions[
            [
                "gene_id",
                "gene_transcript_exon_id",
                "seqname",
                "start",
                "end",
                "score",
                "strand",
                "thickStart",
                "thickEnd",
                "itemRgb",
                "block_count",
                "block_sizes",
                "blockStarts",
            ]
        ]

        return merged_exon_junctions

    def __get_transcript_exons_and_info(self, exon_annotation, annotation_genes=None):
        """Get list of exons that belong to a transcript.
        Save information about each transcript, i.e. gene ID, chromosome and strand.

        :param exon_annotation: Exon annotation.
        :type exon_annotation: pandas.DataFrame
        :return: Two dictionaries: transcript - exon mapping and transcript information.
        :rtype: dict
        """
        if annotation_genes is None:
            transcripts = self.annotation.loc[self.annotation["transcript_id"] != ""]
        else:
            transcripts = annotation_genes.loc[annotation_genes["transcript_id"] != ""]
        transcripts = sorted(list(transcripts["transcript_id"].unique()))
        transcript_exons = {key: {} for key in transcripts}
        transcript_info = dict()

        for (
            transcript_id,
            exon_number,
            exon_id,
            start,
            end,
            gene_id,
            seqname,
            strand,
        ) in zip(
            exon_annotation["transcript_id"],
            exon_annotation["exon_number"],
            exon_annotation["exon_id"],
            exon_annotation["start"],
            exon_annotation["end"],
            exon_annotation["gene_id"],
            exon_annotation["seqname"],
            exon_annotation["strand"],
        ):
            transcript_exons[transcript_id][int(exon_number)] = [
                exon_id,
                start,
                end,
            ]
            transcript_info[transcript_id] = [gene_id, seqname, strand]

        if not ("transcript" in self.annotation["feature"].values):
            delete_ids = []
            for transcript_id in transcript_exons:
                if transcript_id not in transcript_info:
                    delete_ids.append(transcript_id)
            for transcript_id in delete_ids:
                del transcript_exons[transcript_id]

        return transcript_exons, transcript_info

    def __get_exon_junction_list(self, block_size, transcript_exons, transcript_info):
        """Get list of all possible exon junctions and save all required information for bed12 file.

        :param block_size: Size of the exon junction regions, i.e. <block_size> bp upstream of first exon
            and <block_size> bp downstream of second exon.
        :type block_size: int
        :param transcript_exons: Transcript - exon mapping.
        :type transcript_exons: dict
        :param transcript_info: Transcript information.
        :type transcript_info: dict
        :return: List of exon junctions.
        :rtype: list
        """
        exon_junction_list = []

        for transcript, exons in transcript_exons.items():
            gene_id = transcript_info[transcript][0]
            seqname = transcript_info[transcript][1]
            strand = transcript_info[transcript][2]

            if strand == "+":
                exons = [
                    entry[1] for entry in sorted(exons.items())
                ]  # return only exon attributes sorted by exon number
            elif strand == "-":
                exons = [
                    entry[1] for entry in sorted(exons.items(), reverse=True)
                ]  # return only exon attributes sorted by exon number -> reverse sort on minus strand

            for idx, attributes in enumerate(exons):
                if idx == 0:  # first exon of transcript
                    exon_upstream = attributes
                    exons_small = []
                elif ((idx + 1) < len(exons)) & (
                    (attributes[2] - attributes[1]) < block_size
                ):  # if exon is not the last exon of transcript and shorter than probe block_size but not the last exon -> create sequence with neighboring exons
                    exons_small.append(attributes)
                else:
                    exon_downstream = attributes
                    block_size_up = min(
                        block_size, (exon_upstream[2] - exon_upstream[1])
                    )  # catch case that first or last exon < block_size
                    block_size_down = min(
                        block_size, (exon_downstream[2] - exon_downstream[1])
                    )  # catch case that first or last exon < block_size
                    start_up = exon_upstream[2] - block_size_up
                    end_down = exon_downstream[1] + block_size_down

                    if exons_small == []:
                        block_count = 2
                        block_size_length_entry = "{},{}".format(
                            block_size_up, block_size_down
                        )
                        block_size_start_entry = "{},{}".format(
                            0, exon_downstream[1] - start_up
                        )
                    else:
                        block_count = len(exons_small) + 2
                        block_size_length_entry = (
                            str(block_size_up)
                            + ","
                            + ",".join(
                                [
                                    str(attributes[2] - attributes[1])
                                    for attributes in exons_small
                                ]
                            )
                            + ","
                            + str(block_size_down)
                        )
                        block_size_start_entry = (
                            "0,"
                            + ",".join(
                                [
                                    str(
                                        attributes[1] - start_up,
                                    )
                                    for attributes in exons_small
                                ]
                            )
                            + ","
                            + str(exon_downstream[1] - start_up)
                        )
                        exons_small = []

                    exon_junction_list.append(
                        [
                            "{}_{}_{}_{}".format(seqname, start_up, end_down, strand),
                            gene_id,
                            transcript,
                            "{}_{}".format(exon_upstream[0], exon_downstream[0]),
                            seqname,
                            start_up,
                            end_down,
                            0,
                            strand,
                            start_up,
                            end_down,
                            0,
                            block_count,
                            block_size_length_entry,
                            block_size_start_entry,
                        ]
                    )
                    exon_upstream = attributes

        return exon_junction_list<|MERGE_RESOLUTION|>--- conflicted
+++ resolved
@@ -3,11 +3,7 @@
 
 import pandas as pd
 
-<<<<<<< HEAD
-import oligo_designer_toolsuite.utils._data_parser as data_parser
-=======
 from ..utils._data_parser import get_sequence_from_annotation, read_gtf
->>>>>>> b87d1e39
 
 
 class GeneTranscript:
