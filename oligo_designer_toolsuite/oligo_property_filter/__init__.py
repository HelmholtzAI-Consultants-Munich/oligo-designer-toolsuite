"""
Filter of the olgos sequences based on theire features, such as melting temperature and GC content.
"""

from ._filter_base import (
    PropertyFilterBase,
    GCContent,
    MaskedSequences,
    ConsecutiveRepeats,
    MeltingTemperatureNN,
    GCClamp,
    ConsecutiveRepeats

)
from ._filter_padlock_oligos import PadlockArms
from ._property_filter import PropertyFilter
from ._filter_secondary_structure import Secondary_struct
__all__ = [
    "PropertyFilter",
    "PropertyFilterBase",
    "MaskedSequences",
    "MeltingTemperatureNN",
    "GCContent",
    "PadlockArms",
<<<<<<< HEAD
    "ConsecutiveRepeats",
=======
    "GCClamp",
    "ConsecutiveRepeats",
    "Secondary_struct"
>>>>>>> 2b3aa3aa
]<|MERGE_RESOLUTION|>--- conflicted
+++ resolved
@@ -22,11 +22,7 @@
     "MeltingTemperatureNN",
     "GCContent",
     "PadlockArms",
-<<<<<<< HEAD
-    "ConsecutiveRepeats",
-=======
     "GCClamp",
     "ConsecutiveRepeats",
     "Secondary_struct"
->>>>>>> 2b3aa3aa
 ]