--- conflicted
+++ resolved
@@ -1,7 +1,6 @@
 """
 This module provides different oligo filters that assess sequence properties of oligonucelotides critical for successful applications.
 
-<<<<<<< HEAD
 Classes:
 - PropertyFilterBase: An abstract base class for creating filters that assess various properties of oligonucleotides.
 - PropertyFilter: Manages and applies a collection of property-based filters to a set of oligonucleotides, facilitating batch processing.
@@ -19,39 +18,24 @@
 """
 
 from ._filter_base import PropertyFilterBase
+from ._filter_experiment_specific import PadlockArmsFilter
+from ._filter_experiment_unspecific import (
+    FivePrimeSequenceFilter,
+    GCClampFilter,
+    GCContentFilter,
+    HardMaskedSequenceFilter,
+    HomopolymericRunsFilter,
+    MeltingTemperatureNNFilter,
+    ProhibitedSequenceFilter,
+    SecondaryStructureFilter,
+    SoftMaskedSequenceFilter,
+    ThreePrimeSequenceFilter,
+)
 from ._property_filter import PropertyFilter
-from ._filter_experiment_unspecific import (
-    SoftMaskedSequenceFilter,
-    HardMaskedSequenceFilter,
-    ProhibitedSequenceFilter,
-    HomopolymericRunsFilter,
-    GCContentFilter,
-    GCClampFilter,
-    MeltingTemperatureNNFilter,
-    SecondaryStructureFilter,
-    ThreePrimeSequenceFilter,
-    FivePrimeSequenceFilter,
-)
-from ._filter_experiment_specific import PadlockArmsFilter
-=======
-from ._filter_base import (
-    PropertyFilterBase,
-    GCContent,
-    MaskedSequences,
-    ConsecutiveRepeats,
-    MeltingTemperatureNN,
-    GCClamp,
-    ConsecutiveRepeats,
-    SecondaryStructure,
-)
-from ._filter_padlock_oligos import PadlockArms
-from ._property_filter import PropertyFilter
->>>>>>> ba38c450
 
 __all__ = [
     "PropertyFilter",
     "PropertyFilterBase",
-<<<<<<< HEAD
     "SoftMaskedSequenceFilter",
     "HardMaskedSequenceFilter",
     "ProhibitedSequenceFilter",
@@ -63,13 +47,4 @@
     "ThreePrimeSequenceFilter",
     "FivePrimeSequenceFilter",
     "PadlockArmsFilter",
-=======
-    "MaskedSequences",
-    "MeltingTemperatureNN",
-    "GCContent",
-    "ConsecutiveRepeats",
-    "SecondaryStructure",
-    "GCClamp",
-    "PadlockArms",
->>>>>>> ba38c450
 ]