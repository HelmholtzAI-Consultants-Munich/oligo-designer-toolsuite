"""
This module provides different oligo filters that assess sequence properties of oligonucelotides critical for successful applications.

<<<<<<< HEAD
from ._filter_base import (
    ConsecutiveRepeats,
    GCClamp,
    GCContent,
    MaskedSequences,
    MeltingTemperatureNN,
    PropertyFilterBase,
    SecondaryStructure,
=======
Classes:
- PropertyFilterBase: An abstract base class for creating filters that assess various properties of oligonucleotides.
- PropertyFilter: Manages and applies a collection of property-based filters to a set of oligonucleotides, facilitating batch processing.
- SoftMaskedSequenceFilter: Identifies sequences with lowercase characters, indicating regions of lower confidence or variability.
- HardMaskedSequenceFilter: Filters sequences containing specific characters (e.g., "N") that denote uncertain or variable nucleotides.
- ProhibitedSequenceFilter: Excludes sequences containing specific motifs or sequences deemed unsuitable for experimental purposes.
- HomopolymericRunsFilter: Detects and filters out sequences with long runs of a single nucleotide, which can be problematic in certain assays.
- ThreePrimeSequenceFilter: Filters sequences based on the presence or absence of specified sequences at the 3' end.
- FivePrimeSequenceFilter: Similar to the ThreePrimeSequenceFilter, but focuses on the 5' end of sequences.
- GCContentFilter: Ensures sequences fall within a specified range of GC content, critical for stable hybridization and amplification.
- GCClampFilter: Filters for sequences with a specific number of G or C nucleotides at one end, affecting primer binding and stability.
- MeltingTemperatureNNFilter: Assesses sequences for their melting temperatures using nearest-neighbor models, ensuring they are within an optimal range.
- HomodimerFilter: Evaluates sequences for potential homodimer formation that could interfere with assay performance.
- SecondaryStructureFilter: Evaluates sequences for potential secondary structures that could interfere with assay performance.
- PadlockArmsFilter: Specific to padlock probe design, it evaluates sequences for suitability based on arm length and melting temperature criteria, ensuring optimal probe performance.
"""

from ._filter_base import PropertyFilterBase
from ._filter_experiment_specific import PadlockArmsFilter
from ._filter_experiment_unspecific import (
    FivePrimeSequenceFilter,
    GCClampFilter,
    GCContentFilter,
    HardMaskedSequenceFilter,
    HomodimerFilter,
    HomopolymericRunsFilter,
    MeltingTemperatureNNFilter,
    SecondaryStructureFilter,
    ThreePrimeSequenceFilter,
>>>>>>> 1eb4977c
)
from ._property_filter import PropertyFilter

__all__ = [
    "PropertyFilter",
    "PropertyFilterBase",
<<<<<<< HEAD
    "MaskedSequences",
    "MeltingTemperatureNN",
    "GCContent",
    "PadlockArms",
    "GCClamp",
    "ConsecutiveRepeats",
    "SecondaryStructure",
=======
    "SoftMaskedSequenceFilter",
    "HardMaskedSequenceFilter",
    "ProhibitedSequenceFilter",
    "HomopolymericRunsFilter",
    "ThreePrimeSequenceFilter",
    "FivePrimeSequenceFilter",
    "GCContentFilter",
    "GCClampFilter",
    "MeltingTemperatureNNFilter",
    "HomodimerFilter",
    "SecondaryStructureFilter",
    "PadlockArmsFilter",
>>>>>>> 1eb4977c
]<|MERGE_RESOLUTION|>--- conflicted
+++ resolved
@@ -1,16 +1,6 @@
 """
 This module provides different oligo filters that assess sequence properties of oligonucelotides critical for successful applications.
 
-<<<<<<< HEAD
-from ._filter_base import (
-    ConsecutiveRepeats,
-    GCClamp,
-    GCContent,
-    MaskedSequences,
-    MeltingTemperatureNN,
-    PropertyFilterBase,
-    SecondaryStructure,
-=======
 Classes:
 - PropertyFilterBase: An abstract base class for creating filters that assess various properties of oligonucleotides.
 - PropertyFilter: Manages and applies a collection of property-based filters to a set of oligonucleotides, facilitating batch processing.
@@ -40,22 +30,12 @@
     MeltingTemperatureNNFilter,
     SecondaryStructureFilter,
     ThreePrimeSequenceFilter,
->>>>>>> 1eb4977c
 )
 from ._property_filter import PropertyFilter
 
 __all__ = [
     "PropertyFilter",
     "PropertyFilterBase",
-<<<<<<< HEAD
-    "MaskedSequences",
-    "MeltingTemperatureNN",
-    "GCContent",
-    "PadlockArms",
-    "GCClamp",
-    "ConsecutiveRepeats",
-    "SecondaryStructure",
-=======
     "SoftMaskedSequenceFilter",
     "HardMaskedSequenceFilter",
     "ProhibitedSequenceFilter",
@@ -68,5 +48,4 @@
     "HomodimerFilter",
     "SecondaryStructureFilter",
     "PadlockArmsFilter",
->>>>>>> 1eb4977c
 ]