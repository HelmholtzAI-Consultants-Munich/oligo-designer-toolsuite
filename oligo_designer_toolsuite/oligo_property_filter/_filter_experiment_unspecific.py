--- conflicted
+++ resolved
@@ -92,7 +92,7 @@
         for s in self.prohibited_sequence:
             if not check_sequence(s):
                 raise ValueError("Prohibited sequence ({prohibited_sequences}) is not a DNA sequence.")
-        
+
     def apply(self, sequence: Seq):
         """
         Applies the filter to a given DNA sequence to check if it contains the prohibited sequence.
@@ -117,13 +117,8 @@
                  repeats for each base in the list.
     :type base: str, List[str]
     :param n: The minimum number of consecutive repeats of the base that defines a homopolymeric run. If ``base`` is a list,
-<<<<<<< HEAD
               this parameter can be a single integer or a list of integers of equal lenght. If a single integer is provided, it will be assigned
               to all the bases in the list. Alternatively, if a list of integers is provided each element will be assigned to the bases by matching indices.
-=======
-              this parameter can be a single integer or a list of integers of equal lenght. If a single integer is provided, it will be assigned 
-              to all the bases in the list. Alternatively, if a list of integers is provided, each element will be assigned to the bases by matching indices.
->>>>>>> 5ea51770
     :type n: int, List[int]
     """
 
@@ -149,10 +144,6 @@
             elif not isinstance(n, list):
                 # n is the same for all the elements of base
                 n = [n for _ in range(len(base))]
-<<<<<<< HEAD
-
-=======
->>>>>>> 5ea51770
         # base and n are now lists of the same length
         self.base = [nucleotide.upper() for nucleotide in base]
         self.n = n
@@ -161,7 +152,7 @@
         for b in self.base:
             if not check_sequence(b):
                 raise ValueError("Prohibited sequence ({base}) is not a DNA sequence.")
-            
+
     def apply(self, sequence: Seq):
         """Applies the filter to a given DNA sequence to check if it contains a homopolymeric run.
 
@@ -276,16 +267,19 @@
 
 
 class GCClampFilter(PropertyFilterBase):
-    """A filter to check if the n 3' terminal bases end of a DNA sequence contain at least one G or C bases.
-
-    :param n: The number of bases from the 3' end of the sequence to check for the presence of G or C.
-    :type n: int
-    """
-
-    def __init__(self, n: int) -> None:
+    """A filter to check if the last `n_bases` of the 3' terminal end of a DNA sequence contain at least `n_GC` G or C bases.
+
+    :param n_bases: The number of bases from the 3' end of the sequence to check for the presence of G or C.
+    :type n_bases: int
+    :param n_GC: The minimum number of G or C bases at the 3' end.
+    :type n_GC: int
+    """
+
+    def __init__(self, n_bases: int, n_GC: int) -> None:
         """Constructor for the GCClampFilter class."""
         super().__init__()
-        self.n = n
+        self.n_bases = n_bases
+        self.n_GC = n_GC
 
     def apply(self, sequence: Seq):
         """Applies the GC clamp filter to the 3' end of a DNA sequence and returns True if there is a GC clamp.
@@ -296,8 +290,11 @@
         :return: A tuple indicating if the sequence passes the filter and an empty dictionary.
         :rtype: (bool, dict)
         """
-        for i in range(1, self.n + 1):
+        GC_counetr = 0
+        for i in range(1, self.n_bases + 1):
             if sequence.upper()[-i] == "G" or sequence.upper()[-i] == "C":
+                GC_counetr += 1
+            if GC_counetr >= self.n_GC:
                 return True, {}
         return False, {}
 
