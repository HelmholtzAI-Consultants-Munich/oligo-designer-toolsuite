############################################
# imports
############################################

<<<<<<< HEAD
import os

from effidict import LRUDBDict
=======
from typing import get_args

>>>>>>> 8aaafdf8
from joblib import Parallel, delayed

from .._constants import _TYPES_SEQ
from ..database import OligoDatabase
from . import PropertyFilterBase

############################################
# Property Filter Class
############################################


class PropertyFilter:
    """A class representing a collection of filters to be applied on oligo databases.

    This class manages the application of multiple PropertyFilterBase instances on an oligo database,
    allowing for complex filtering strategies. Oligos which don't fulfill the filtering criteria are
    removed from the database.

    :param filters: A list of filter objects derived from PropertyFilterBase.
    :type filters: list[PropertyFilterBase]
    """

    def __init__(
        self,
        filters: list[PropertyFilterBase],
    ) -> None:
        """Constructor for the PropertyFilter class."""
        self.filters = filters

    def apply(self, sequence_type: _TYPES_SEQ, oligo_database: OligoDatabase, n_jobs: int = 1):
        """Applies all filters to the oligo database in parallel, modifying it in place.

        :param sequence_type: The type of sequences being filtered, must be one of the predefined sequence types.
        :type sequence_type: _TYPES_SEQ
        :param oligo_database: The oligo database to which the filters are applied.
        :type oligo_database: OligoDatabase
        :param n_jobs: The number of parallel jobs to run. Default is 1.
        :type n_jobs: int
        :return: The filtered oligo database.
        :rtype: OligoDatabase
        """
        options = get_args(_TYPES_SEQ)
        assert (
            sequence_type in options
        ), f"Sequence type not supported! '{sequence_type}' is not in {options}."

        database = oligo_database.database
        region_ids = list(database.keys())
        database_regions = Parallel(n_jobs=n_jobs)(
            delayed(self._filter_region)(sequence_type, database[region]) for region in region_ids
        )
        database = LRUDBDict(
            max_in_memory=oligo_database.lru_db_max_in_memory,
            storage_path=os.path.join(
                oligo_database.dir_output, "cache_files", "cache"
            ),
        )
        for database_region, region_id in zip(database_regions, region_ids):
            database[region_id] = database_region

        oligo_database.database = database
        oligo_database.remove_regions_with_insufficient_oligos(pipeline_step="Property Filters")
        return oligo_database

    def _filter_region(self, sequence_type: _TYPES_SEQ, database_region: dict):
        """Applies filters to a specific region of the database.

        :param sequence_type: The type of sequences being filtered, must be one of the predefined sequence types.
        :type sequence_type: _TYPES_SEQ
        :param database_region: A region from the oligo database.
        :type database_region: dict
        :return: The filtered region.
        :rtype: dict
        """
        oligo_ids = list(database_region.keys())
        for oligo_id in oligo_ids:
            fulfills, additional_features = self._filter_sequence(database_region[oligo_id][sequence_type])
            if fulfills:
                database_region[oligo_id].update(additional_features)
            else:
                del database_region[oligo_id]
        return database_region

    def _filter_sequence(self, sequence):
        """Applies filters to a single oligo sequence and returns the filtering outcome.

        :param sequence: The oligo sequence to be filtered.
        :type sequence: Bio.SeqUtils.Seq
        :return: Tuple of filtering result and additional features.
        :rtype: (bool, dict)
        """
        fulfills = True
        additional_features = {}
        for filter in self.filters:
            out, feat = filter.apply(sequence)
            if not out:  # stop at the first false we obtain
                return False, {}
            additional_features.update(feat)
        return fulfills, additional_features<|MERGE_RESOLUTION|>--- conflicted
+++ resolved
@@ -2,14 +2,10 @@
 # imports
 ############################################
 
-<<<<<<< HEAD
 import os
+from typing import get_args
 
 from effidict import LRUDBDict
-=======
-from typing import get_args
-
->>>>>>> 8aaafdf8
 from joblib import Parallel, delayed
 
 from .._constants import _TYPES_SEQ
@@ -63,9 +59,7 @@
         )
         database = LRUDBDict(
             max_in_memory=oligo_database.lru_db_max_in_memory,
-            storage_path=os.path.join(
-                oligo_database.dir_output, "cache_files", "cache"
-            ),
+            storage_path=os.path.join(oligo_database.dir_output, "cache_files", "cache"),
         )
         for database_region, region_id in zip(database_regions, region_ids):
             database[region_id] = database_region
