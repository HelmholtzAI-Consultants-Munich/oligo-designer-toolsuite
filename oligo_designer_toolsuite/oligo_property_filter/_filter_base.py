from abc import ABC, abstractmethod

from Bio.SeqUtils import gc_fraction
from Bio.SeqUtils import MeltingTemp as mt
from Bio.SeqUtils import Seq


class PropertyFilterBase(ABC):
    """Base class that gives the structure for Oligo Property Filters."""

    def __init__(self) -> None:
        pass

    @abstractmethod
    def apply(self, sequence: str):
        """
        Applies the filters to a given sequence and if the sequence fulfillts the constraints returns ``True`` and dictionary that stores additional computed features.
        If this method is not reimplemented in the filters classes it will give a warning.
        The aditional computed features must be float type.

        :param sequence: sequence to be filtered
        :type sequence: str
        :return: constraints outcome, dictionary with the additional features
        :rtype: bool, dict
        """


class MaskedSequences(PropertyFilterBase):
    """Checks if the sequences contains a masked nucleotide."""

    def __init__(self, 
            mask: str = 'N'
        ) -> None:
        """Constructor"""
        super().__init__()
        self.mask = mask

    def apply(self, sequence: Seq):
        """Applies the filter and returns True if there isn't any masked nucleotide.

        :param sequence: sequence to be filtered
        :type sequence: str
        :return: True if the constraint is fulfilled
        :rtype: bool
        """
        if self.mask in sequence:
            return False, {}
        return True, {}


class GCContent(PropertyFilterBase):
    """Checks if the GC content of a sequence lies within a user defined interval [GC_content_min, GC_content_max].

    :param GC_content_min: minumum GC content value that the oligos need to have
    :type GC_content_min: float
    :param GC_content_max: maximum GC content value that the oligos need to have
    :type GC_content_max: float
    """

    def __init__(self, 
            GC_content_min: float, 
            GC_content_max: float
        ) -> None:
        """Constructor"""
        super().__init__()
        self.GC_content_min = GC_content_min
        self.GC_content_max = GC_content_max
        assert GC_content_max >= GC_content_min, "Max value is lower that min value!"

    def apply(self, sequence: Seq):
        """Applies the filter and returns True if the GC content fulfills requirements.

        :param sequence: sequence to be filtered
        :type sequence: str
        :return:True if the constraint is fulfilled, GC content
        :rtype: bool, dict
        """
        GC_content = round(gc_fraction(sequence)*100, 4)
        sequence_features = {"GC_content": GC_content}
        if self.GC_content_min < GC_content < self.GC_content_max:
            return True, sequence_features
        return False, {}  # if false the additional features are not been saved anyway


class MeltingTemperatureNN(PropertyFilterBase):
    """Checks if the melting temperature of a sequence lies within a user defined interval [Tm_min, Tm_max].
    The melting tenperature is computed using nearest neighbor thermodynamics.
    The parameters for melting temperature computation can be changed from default by providing ```Tm_parameters``` 
    dict with parameters specifications.
    The melting temperature can be corrected for salt ions by providing a ```Tm_salt_correction_parameters```dict 
    with parameters specifications.
    The melting temperature can be corrected for DMSO and formamide by providing a ```Tm_chem_correction_parameters```dict 
    with parameters specifications.

    :param Tm_min: minimum melting temperature
    :type Tm_min: float
    :param Tm_max: maximum melting temperature
    :type Tm_max: float
    :param Tm_parameters: parameters to compute the melting temperature, 
        set to ```{}``` (empty dict) if you wish to use Bio.SeqUtils.MeltingTemp default parameters
        for more information on parameters, see: https://biopython.org/docs/1.75/api/Bio.SeqUtils.MeltingTemp.html#Bio.SeqUtils.MeltingTemp.Tm_NN
    :type Tm_parameters: dict
    :param Tm_salt_correction_parameters: parameters to correct the melting temperature for salt ions, defaults to None, i.e. no correction
        set to ```{}``` (empty dict) if you wish to use Bio.SeqUtils.MeltingTemp default parameters
        for more information on parameters, see: https://biopython.org/docs/1.75/api/Bio.SeqUtils.MeltingTemp.html#Bio.SeqUtils.MeltingTemp.salt_correction
    :type Tm_salt_correction_parameters: dict
    :param Tm_chem_correction_parameters: parameters to correct the melting temperature for DMSO and formamide, defaults to None, i.e. no correction
        set to ```{}``` (empty dict) if you wish to use Bio.SeqUtils.MeltingTemp default parameters
        for more information on parameters, see: https://biopython.org/docs/1.75/api/Bio.SeqUtils.MeltingTemp.html#Bio.SeqUtils.MeltingTemp.chem_correction
    :type Tm_chem_correction_parameters: dict
    """
    def __init__(self,
            Tm_min: float,
            Tm_max: float,
            Tm_parameters: dict,
            Tm_salt_correction_parameters: dict = None,
            Tm_chem_correction_parameters: dict = None,
        ) -> None:
        """Constructor"""
        super().__init__()
        self.Tm_min = Tm_min
        self.Tm_max = Tm_max
        self.Tm_parameters = Tm_parameters
<<<<<<< HEAD
        self.Tm_salt_correction_parameters = Tm_salt_correction_parameters
        self.Tm_chem_correction_parameters = Tm_chem_correction_parameters
=======
        self.Tm_correction_parameters = Tm_correction_parameters
        assert Tm_max >= Tm_min, "Max value is lower that min value!"
>>>>>>> b7bc8032

    def __get_Tm(self, sequence: Seq):
        """Computes the melting temperature of the sequence and applies salt or chemical corrections if parameters provided.

        :param sequence: sequence for which the melting temperature is computed
        :type sequence: str
        :return: melting temperature
        :rtype: float
        """
        Tm = mt.Tm_NN(sequence, **self.Tm_parameters)
        if self.Tm_salt_correction_parameters is not None:
            Tm = mt.salt_correction(Tm, **self.Tm_salt_correction_parameters)
        if self.Tm_chem_correction_parameters is not None:
            Tm = mt.chem_correction(Tm, **self.Tm_chem_correction_parameters)
        return round(Tm, 4)

    def apply(self, sequence: Seq):
        """Applies the filter and returns True if the melting temperature fulfills requirements.

        :param sequence: sequence to be filtered
        :type sequence: str
        :return: True if the constraint is fulfilled, melting temperature
        :rtype: bool, dict
        """
        Tm = self.__get_Tm(sequence)
        sequence_features = {"melting_temperature": Tm}
        if self.Tm_min < Tm < self.Tm_max:
            return True, sequence_features
        return False, {}


class ProhibitedSequences(PropertyFilterBase):
    """Filters the sequences containing a prohibited sequence."""

    def __init__(
        self,
    ) -> None:
        """Initializes the class."""

        super().__init__()

    def apply(self, sequence: Seq):
        """Applies the filter and returns True if the oligo does not contain prohibited sequences.

        :param sequence: sequence to be filtered
        :type sequence: str
        :return: True if the constrined is fulfilled and the melting temperature
        :rtype: bool and dict
        """<|MERGE_RESOLUTION|>--- conflicted
+++ resolved
@@ -121,13 +121,8 @@
         self.Tm_min = Tm_min
         self.Tm_max = Tm_max
         self.Tm_parameters = Tm_parameters
-<<<<<<< HEAD
         self.Tm_salt_correction_parameters = Tm_salt_correction_parameters
         self.Tm_chem_correction_parameters = Tm_chem_correction_parameters
-=======
-        self.Tm_correction_parameters = Tm_correction_parameters
-        assert Tm_max >= Tm_min, "Max value is lower that min value!"
->>>>>>> b7bc8032
 
     def __get_Tm(self, sequence: Seq):
         """Computes the melting temperature of the sequence and applies salt or chemical corrections if parameters provided.
