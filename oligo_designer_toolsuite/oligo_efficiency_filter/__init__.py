--- conflicted
+++ resolved
@@ -1,10 +1,7 @@
-<<<<<<< HEAD
 """
 This module provides different evaluation strategies for oligonucleotides and their sets based on various scoring criteria.
 """
 
-=======
->>>>>>> ccd58650
 from ._oligo_scoring import (
     OligoScoringBase,
     GCOligoScoring,
