--- conflicted
+++ resolved
@@ -34,11 +34,7 @@
         oligos_ids = list(oligos.keys())
         oligos_scores = pd.Series(index=oligos_ids, dtype=float)
         for oligo_id in oligos_ids:
-<<<<<<< HEAD
-            score = round(self.scoring_function(oligos[oligo_id], sequence_type), 4)
-=======
-            score = self.get_score(oligos[oligo_id], sequence_type)
->>>>>>> 0bab61a3
+            score = round(self.get_score(oligos[oligo_id], sequence_type), 4)
             oligos[oligo_id]["oligo_score"] = score
             oligos_scores[oligo_id] = score
         return oligos, oligos_scores
