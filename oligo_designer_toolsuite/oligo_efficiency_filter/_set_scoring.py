############################################
# imports
############################################

from abc import ABC, abstractmethod

import pandas as pd

############################################
# Set Scoring Classes
############################################


class SetScoringBase(ABC):
    """Abstract base class for scoring sets of oligonucleotides.
    Implementations should define how to extract the best subset of oligonucleotides based on their scores.
    """

    @abstractmethod
    def apply(self, oligo_set: pd.Series, n: int):
        """
        Extracts the top 'n' oligonucleotides from a provided pandas Series based on their scores.
        The method returns the IDs and scores of the selected oligonucleotides.
        Scores can be sorted in ascending or descending order depending on their meaning.
        REMARK: the set can have different scores with increasing relevance, where the less relevant scores are used in case of
        ties. Therefore in case the fist scores are equal the sorting is done according to the second one and so on.

        :param oligo_set: Pandas Series with oligonucleotide IDs as index and their scores as values.
        :type oligo_set: pd.Series
        :param n: The number of top oligonucleotides to select from the set.
        :type n: int
        :return: List of tuples with selected oligonucleotide IDs and their respective scores.
        :rtype: list
        """


class LowestSetScoring(SetScoringBase):
    """Implements the SetScoringBase to score a set of oligonucleotides by its lowest oligo score (dependent on the
    meaning of the score). In case of ties, the sum of all oligo scores in the set is provided as well.

    :param ascending: If True, scores are sorted in ascending order; if False, in descending order. This depends on the meaning of the score.
    :type ascending: bool
    """

<<<<<<< HEAD
    def __init__(self, ascending: bool) -> None:
        """Constructor for the LowestSetScoring class."""
=======
    def __init__(self, ascending: bool = True) -> None:
        """
        Constructor for the LowestSetScoring class.
        :param ascending: If True, scores are sorted in ascending order; if False, in descending order. This depends on the meaning of the score.
        :type ascending: bool
        """
>>>>>>> 0bab61a3
        self.ascending = ascending

    def apply(self, oligo_set: pd.Series, n: int):
        """Selects the top 'n' oligonucleotides based on their scores,
        The most relevant set score is the maximum/minimum oligo score in the set,
        and the subsequent set score is the sum of oligo scores in the set.

        :param oligo_set: Pandas Series with oligonucleotide IDs as indices and their scores as values.
        :type oligo_set: pd.Series
        :param n: Number of oligonucleotides to select.
        :type n: int
        :return: List containing the IDs of the selected oligonucleotides, followed by the maximum/minimum oligo score and the sum of oligo scores in the set.
        :rtype: list
        """
        best_n_oligos = oligo_set.sort_values(ascending=self.ascending).head(n)

        # Calculate performance of oligoset
        if self.ascending:
            set_score_lowest = best_n_oligos.max()
        else:
            set_score_lowest = best_n_oligos.min()

        set_score_sum = best_n_oligos.sum()
        oligoset = best_n_oligos.index.tolist()
        oligoset += [round(set_score_lowest, 4), round(set_score_sum, 4)]
        return oligoset


class AverageSetScoring(SetScoringBase):
    """Implements the SetScoringBase to score a set of oligonucletides by the average of all oligo scores in the set.
    In case of ties, lowest oligo score (dependent on the meaning of the score) of the set is provided as well.

    :param ascending: If True, scores are sorted in ascending order; if False, in descending order. This depends on the meaning of the score.
    :type ascending: bool
    """

    def __init__(self, ascending: bool) -> None:
        """Constructor for the AverageSetScoring class."""
        self.ascending = ascending

    def apply(self, oligo_set: pd.Series, n: int):
        """Selects the top 'n' oligonucleotides based on their scores,
        The most relevant set score is the average oligo score in the set,
        and the subsequent set score is the sum of oligo scores in the set.

        :param oligo_set: Pandas Series with oligonucleotide IDs as indices and their scores as values.
        :type oligo_set: pd.Series
        :param n: Number of oligonucleotides to select.
        :type n: int
        :return: List containing the IDs of the selected oligonucleotides, followed by the average oligo score and the sum of oligo scores in the set.
        :rtype: list
        """
        best_n_oligos = oligo_set.sort_values(ascending=self.ascending).head(n)

        # Calculate performance of oligoset
        if self.ascending:
            set_score_lowest = best_n_oligos.max()
        else:
            set_score_lowest = best_n_oligos.min()
        set_score_avg = best_n_oligos.mean()

        oligoset = best_n_oligos.index.tolist()
        oligoset += [round(set_score_avg, 4), round(set_score_lowest, 4)]
        return oligoset<|MERGE_RESOLUTION|>--- conflicted
+++ resolved
@@ -42,17 +42,12 @@
     :type ascending: bool
     """
 
-<<<<<<< HEAD
-    def __init__(self, ascending: bool) -> None:
-        """Constructor for the LowestSetScoring class."""
-=======
     def __init__(self, ascending: bool = True) -> None:
         """
         Constructor for the LowestSetScoring class.
         :param ascending: If True, scores are sorted in ascending order; if False, in descending order. This depends on the meaning of the score.
         :type ascending: bool
         """
->>>>>>> 0bab61a3
         self.ascending = ascending
 
     def apply(self, oligo_set: pd.Series, n: int):
