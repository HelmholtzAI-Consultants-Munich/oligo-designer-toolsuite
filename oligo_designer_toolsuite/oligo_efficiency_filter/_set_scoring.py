############################################
# imports
############################################

import pandas as pd

from abc import ABC, abstractmethod
from typing import Tuple

############################################
# Set Scoring Classes
############################################


class SetScoringBase(ABC):
<<<<<<< HEAD
    """
    Abstract base class for scoring oligonucleotide sets. Subclasses must implement the `apply` method.
    Implementations should define how to extract the best subset of oligonucleotides based on their scores.
    """

    @abstractmethod
    def apply(self, oligo_set: pd.Series, n: int) -> Tuple[list, dict]:
        """
        Abstract method to apply the scoring method to the oligo set and return the top `n` oligos along with their respective scores.
        This method should be implemented by subclasses to define the specific scoring logic.


        :param oligo_set: A pandas Series representing the set of oligos with their scores.
        :type oligo_set: pd.Series
        :param n: The number of top oligos to select.
        :type n: int
        :return: A tuple containing a list of selected oligo IDs and a dictionary of computed scores.
        :rtype: Tuple[list, dict]
        """


class LowestSetScoring(SetScoringBase):
    """
    Scores oligonucleotide sets based on the lowest score in the set (dependent on the meaning of the score).
    In case of ties, the sum of all oligo scores in the set is provided as well.

    :param ascending: Whether to sort the oligos in ascending or descending order (dependent on the meaning of the score) before selecting the top `n`.
    :type ascending: bool
    """
=======
    """ """

    @abstractmethod
    def apply(self, oligo_set: pd.Series, n: int) -> Tuple[list, dict]:
        """ """


class LowestSetScoring(SetScoringBase):
    """ """
>>>>>>> ccd58650

    def __init__(self, ascending: bool) -> None:
        """
        Constructor for the LowestSetScoring class.
        """
        self.ascending = ascending

    def apply(self, oligo_set: pd.Series, n: int) -> Tuple[list, dict]:
<<<<<<< HEAD
        """
        Apply the scoring method to the oligo set, selecting the top `n` oligos based on the lowest score.

        :param oligo_set: A pandas Series representing the set of oligos with their scores.
        :type oligo_set: pd.Series
        :param n: The number of top oligos to select.
        :type n: int
        :return: A tuple containing a list of selected oligo IDs and a dictionary with the lowest score and the sum of scores.
        :rtype: Tuple[list, dict]
        """
=======

>>>>>>> ccd58650
        best_n_oligos = oligo_set.sort_values(ascending=self.ascending).head(n)

        # Calculate performance of oligoset
        if self.ascending:
            set_score_lowest = best_n_oligos.max()
        else:
            set_score_lowest = best_n_oligos.min()

        set_score_sum = best_n_oligos.sum()
        oligoset = best_n_oligos.index.tolist()
        return oligoset, {
            "set_score_worst": round(set_score_lowest, 4),
            "set_score_sum": round(set_score_sum, 4),
        }


class AverageSetScoring(SetScoringBase):
<<<<<<< HEAD
    """
    Scores oligonucleotide sets based on the average score in the set.
    In case of ties, lowest oligo score (dependent on the meaning of the score) of the set is provided as well.

    :param ascending: Whether to sort the oligos in ascending or descending order (dependent on the meaning of the score) before selecting the top `n`.
    :type ascending: bool
    """
=======
>>>>>>> ccd58650

    def __init__(self, ascending: bool) -> None:
        """Constructor for the AverageSetScoring class."""
        self.ascending = ascending

    def apply(self, oligo_set: pd.Series, n: int) -> Tuple[list, dict]:
<<<<<<< HEAD
        """
        Apply the scoring method to the oligo set, selecting the top `n` oligos based on the average score.

        :param oligo_set: A pandas Series representing the set of oligos with their scores.
        :type oligo_set: pd.Series
        :param n: The number of top oligos to select.
        :type n: int
        :return: A tuple containing a list of selected oligo IDs and a dictionary with the average score and the lowest score.
        :rtype: Tuple[list, dict]
        """
=======

>>>>>>> ccd58650
        best_n_oligos = oligo_set.sort_values(ascending=self.ascending).head(n)

        # Calculate performance of oligoset
        if self.ascending:
            set_score_lowest = best_n_oligos.max()
        else:
            set_score_lowest = best_n_oligos.min()
        set_score_avg = best_n_oligos.mean()

        oligoset = best_n_oligos.index.tolist()
        return oligoset, {
            "set_score_average": round(set_score_avg, 4),
            "set_score_worst": round(set_score_lowest, 4),
        }<|MERGE_RESOLUTION|>--- conflicted
+++ resolved
@@ -13,7 +13,6 @@
 
 
 class SetScoringBase(ABC):
-<<<<<<< HEAD
     """
     Abstract base class for scoring oligonucleotide sets. Subclasses must implement the `apply` method.
     Implementations should define how to extract the best subset of oligonucleotides based on their scores.
@@ -43,17 +42,6 @@
     :param ascending: Whether to sort the oligos in ascending or descending order (dependent on the meaning of the score) before selecting the top `n`.
     :type ascending: bool
     """
-=======
-    """ """
-
-    @abstractmethod
-    def apply(self, oligo_set: pd.Series, n: int) -> Tuple[list, dict]:
-        """ """
-
-
-class LowestSetScoring(SetScoringBase):
-    """ """
->>>>>>> ccd58650
 
     def __init__(self, ascending: bool) -> None:
         """
@@ -62,7 +50,6 @@
         self.ascending = ascending
 
     def apply(self, oligo_set: pd.Series, n: int) -> Tuple[list, dict]:
-<<<<<<< HEAD
         """
         Apply the scoring method to the oligo set, selecting the top `n` oligos based on the lowest score.
 
@@ -73,9 +60,6 @@
         :return: A tuple containing a list of selected oligo IDs and a dictionary with the lowest score and the sum of scores.
         :rtype: Tuple[list, dict]
         """
-=======
-
->>>>>>> ccd58650
         best_n_oligos = oligo_set.sort_values(ascending=self.ascending).head(n)
 
         # Calculate performance of oligoset
@@ -93,7 +77,6 @@
 
 
 class AverageSetScoring(SetScoringBase):
-<<<<<<< HEAD
     """
     Scores oligonucleotide sets based on the average score in the set.
     In case of ties, lowest oligo score (dependent on the meaning of the score) of the set is provided as well.
@@ -101,15 +84,12 @@
     :param ascending: Whether to sort the oligos in ascending or descending order (dependent on the meaning of the score) before selecting the top `n`.
     :type ascending: bool
     """
-=======
->>>>>>> ccd58650
 
     def __init__(self, ascending: bool) -> None:
         """Constructor for the AverageSetScoring class."""
         self.ascending = ascending
 
     def apply(self, oligo_set: pd.Series, n: int) -> Tuple[list, dict]:
-<<<<<<< HEAD
         """
         Apply the scoring method to the oligo set, selecting the top `n` oligos based on the average score.
 
@@ -120,9 +100,6 @@
         :return: A tuple containing a list of selected oligo IDs and a dictionary with the average score and the lowest score.
         :rtype: Tuple[list, dict]
         """
-=======
-
->>>>>>> ccd58650
         best_n_oligos = oligo_set.sort_values(ascending=self.ascending).head(n)
 
         # Calculate performance of oligoset
