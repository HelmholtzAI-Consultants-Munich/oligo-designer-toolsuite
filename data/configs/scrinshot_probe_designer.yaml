#######################
### USER PARAMETERS ###
#######################

### General parameters
n_jobs: 4 # number of cores used to run the pipeline
dir_output: output_scrinshot_probe_designer # name of the directory where the output files will be written
write_intermediate_steps: true # if true, writes the oligo sequences after each step of the pipeline into a csv file
<<<<<<< HEAD
=======
db_max_in_memory: 20 # number of regions that should be stored in cache. 20 is a good value for a 16GB RAm computer. If memory consumption of pipeline is too high reduce this number, if a lot of RAM is available increase this number to decrease runtime
>>>>>>> a30d0691

### Parameters for probe sequences generation
file_regions: data/genes/custom_3.txt # file with a list the genes used to generate the oligos sequences, leave empty if all the genes are used
files_fasta_probe_database: # fasta file with sequences form which the oligos should be generated. Hint: use the genomic_region_generator pipeline to create fasta files of genomic regions of interest
  - data/genomic_regions/exon_annotation_source-NCBI_species-Homo_sapiens_annotation_release-110_genome_assemly-GRCh38.fna
  - data/genomic_regions/exon_exon_junction_annotation_source-NCBI_species-Homo_sapiens_annotation_release-110_genome_assemly-GRCh38.fna
probe_length_min: 40 #min length of oligos
probe_length_max: 45 #max length of oligos

### Parameters for the property filers, i.e. properties that the sequences should fulfill
# probe sequence
probe_GC_content_min: 40 # minimum GC content of oligos
probe_GC_content_max: 60 # maximum GC content of oligos
probe_Tm_min: 65 # minimum melting temperature of oligos
probe_Tm_max: 75 # maximum melting temperature of oligos
homopolymeric_base_n: # minimum number of nucleotides to consider it a homopolymeric run per base
  A: 5
  T: 5
  C: 5
  G: 5
# padlock arms
arm_Tm_dif_max: 2 # maximum melting temperature difference of both arms (difference shouldn't be higher than 5! But range is not super important, the lower the better)
arm_length_min: 10 # minimum length of each arm
arm_Tm_min: 50 # minimum melting temperature of each arm
arm_Tm_max: 60 # maximum melting temperature of each arm
# detection oligos
min_thymines: 2 # minimal number of Thymines in detection oligo.
detect_oligo_length_min: 15 # minimum length of detection probe
detect_oligo_length_max: 40 # maximum length of detection probe

### Parameters for the specificity filters
files_fasta_reference_database: # fasta file with sequences used as reference for the specificity filters. Hint: use the genomic_region_generator pipeline to create fasta files of genomic regions of interest
  - data/genomic_regions/exon_annotation_source-NCBI_species-Homo_sapiens_annotation_release-110_genome_assemly-GRCh38.fna
  - data/genomic_regions/exon_exon_junction_annotation_source-NCBI_species-Homo_sapiens_annotation_release-110_genome_assemly-GRCh38.fna
ligation_region_size: 5 # size of the seed region around the ligation site for blast seed region filter; set to 0 if ligation region should not be considered for blast search

### Parameters for the Oligo set selection
probe_isoform_weight: 2 # weight of the isoform consensus of the probe in the efficiency score
probe_GC_content_opt: 50 # max and min values are defiend above
probe_GC_weight: 1 # weight of the GC content of the probe in the efficiency score
probe_Tm_opt: 70 # max and min values are defiend above
probe_Tm_weight: 1 # weight of the Tm of the probe in the efficiency score

probeset_size_min: 3 # minimum size of probe sets (in case there exist no set of the optimal size) -> genes with less oligos will be filtered out and stored in regions_with_insufficient_oligos_for_db_probes
probeset_size_opt: 5 # optimal size of probe sets
distance_between_probes: 0 # how much overlap should be allowed between oligos, e.g. if oligos can overlpap x bases choose -x, if oligos can be next to one another choose 0, if oligos should be x bases apart choose x
n_sets: 100 # maximum number of sets to generate

### Parameters for creation of final probe sequence
U_distance: 5 # preferred minimal distance between U(racils)
detect_oligo_Tm_opt: 56 # optimal melting temperature of detection probe
top_n_sets: 3 #maximum number of sets to report in padlock_probes.yaml and "padlock_probes_order.yaml"

############################
### DEVELOPER PARAMETERS ###
############################

### Parameters for the specificity filters
# Specificity filter with BlastN
specificity_blastn_search_parameters:
  perc_identity: 80
  strand: "minus" # this parameter is fixed, if reference is whole genome, consider using "both"
  word_size: 10
  dust: "no"
  soft_masking: "false"
  max_target_seqs: 10
  max_hsps: 1000
specificity_blastn_hit_parameters:
  coverage: 50 # can be turned into min_alignment_length

# Crosshybridization filter with BlastN
cross_hybridization_blastn_search_parameters:
  perc_identity: 80
  strand: "minus" # this parameter is fixed
  word_size: 10
  dust: "no"
  soft_masking: "false"
  max_target_seqs: 10
cross_hybridization_blastn_hit_parameters:
  coverage: 80 # can be turned into min_alignment_length 60?


### Parameters for the Oligo set selection
max_graph_size: 5000 # maximum number of oligos that are taken into consisderation in the last step (5000 -> ~5GB, 2500 -> ~1GB)


### Parameters for Melting Temperature
# The melting temperature is used in 2 different stages (property filters and padlock detection probe design), where a few parameters are shared and the others differ.
# parameters for melting temperature -> for more information on parameters, see: https://biopython.org/docs/1.75/api/Bio.SeqUtils.MeltingTemp.html#Bio.SeqUtils.MeltingTemp.Tm_NN
Tm_parameters_probe:
    check: true #default
    strict: true #default
    c_seq: null #default
    shift: 0 #default
    nn_table: DNA_NN3 # Allawi & SantaLucia (1997)
    tmm_table: DNA_TMM1 #default
    imm_table: DNA_IMM1 #default
    de_table: DNA_DE1 #default
    dnac1: 50 #[nM]
    dnac2: 0 #[nM]
    selfcomp: false #default
    saltcorr: 7 # Owczarzy et al. (2008)
    Na: 39 #[mM]
    K: 75 #[mM]
    Tris: 20 #[mM]
    Mg: 10 #[mM]
    dNTPs: 0 #[mM] default

Tm_chem_correction_param_probe:
    DMSO: 0 #default
    fmd: 20
    DMSOfactor: 0.75 #default
    fmdfactor: 0.65 #default
    fmdmethod: 1 #default
    GC: null #default

Tm_parameters_detection_oligo:
    check: true #default
    strict: true #default
    c_seq: null #default
    shift: 0 #default
    nn_table: DNA_NN3 # Allawi & SantaLucia (1997)
    tmm_table: DNA_TMM1 #default
    imm_table: DNA_IMM1 #default
    de_table: DNA_DE1 #default
    dnac1: 50 #[nM]
    dnac2: 0 #[nM]
    selfcomp: false #default
    saltcorr: 7 # Owczarzy et al. (2008)
    Na: 39 #[mM]
    K: 0 #[mM] default
    Tris: 0 #[mM] default
    Mg: 0 #[mM] default
    dNTPs: 0 #[mM] default

Tm_chem_correction_param_detection_oligo:
    DMSO: 0 #default
    fmd: 30
    DMSOfactor: 0.75 #default
    fmdfactor: 0.65 #default
    fmdmethod: 1 #default
    GC: null #default<|MERGE_RESOLUTION|>--- conflicted
+++ resolved
@@ -6,10 +6,7 @@
 n_jobs: 4 # number of cores used to run the pipeline
 dir_output: output_scrinshot_probe_designer # name of the directory where the output files will be written
 write_intermediate_steps: true # if true, writes the oligo sequences after each step of the pipeline into a csv file
-<<<<<<< HEAD
-=======
 db_max_in_memory: 20 # number of regions that should be stored in cache. 20 is a good value for a 16GB RAm computer. If memory consumption of pipeline is too high reduce this number, if a lot of RAM is available increase this number to decrease runtime
->>>>>>> a30d0691
 
 ### Parameters for probe sequences generation
 file_regions: data/genes/custom_3.txt # file with a list the genes used to generate the oligos sequences, leave empty if all the genes are used
