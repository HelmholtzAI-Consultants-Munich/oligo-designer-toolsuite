--- conflicted
+++ resolved
@@ -107,11 +107,7 @@
   },
   {
    "cell_type": "code",
-<<<<<<< HEAD
    "execution_count": 8,
-=======
-   "execution_count": 3,
->>>>>>> b87d1e39
    "metadata": {},
    "outputs": [
     {
