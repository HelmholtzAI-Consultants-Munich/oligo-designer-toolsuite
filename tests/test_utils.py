############################################
# imports
############################################

import unittest
import warnings

from oligo_designer_toolsuite.utils import (
    FastaParser,
    GffParser,
    check_if_dna_sequence,
    check_if_key_exists,
    check_if_list,
    check_tsv_format,
)

############################################
# Global Parameters
############################################


############################################
# Tests
############################################


class TestGffParser(unittest.TestCase):
    def setUp(self):
        self.parser = GffParser()
        self.gff_file = "data/annotations/custom_GCF_000001405.40_GRCh38.p14_genomic_chr16.gff"
        self.gtf_file = "data/annotations/custom_GCF_000001405.40_GRCh38.p14_genomic_chr16.gtf"
        self.pickle_file = ...

    def test_check_gff_format(self):
        """Test parsing GFF annotation data."""
        try:
            self.parser.check_gff_format(self.gff_file)
        except Exception as e:
            assert (
                False
            ), f"error: checker: check_gff_format raised an exception: {e}, with file {self.gff_file}"

    def test_check_gtf_format(self):
        """Test parsing GTF annotation data."""
        try:
            self.parser.check_gff_format(self.gtf_file)
        except Exception as e:
            assert (
                False
            ), f"error: checker: check_gff_format raised an exception: {e}, with file {self.gtf_file}"

    # TODO
    def test_load_annotation_from_pickle_file(self):
        """Test loading annotation from a pickle file."""
        expected_result = ...
        result = self.parser.load_annotation_from_pickle(self.pickle_file)
        assert result == expected_result, f"error: loading annotation from pickle file failed"

    def test_parse_annotation_from_gff(self):
        """Test parsing GFF annotation."""
        result = self.parser.parse_annotation_from_gff(self.gff_file, target_lines=10)
        assert result.shape[1] == 23, "error: GFF3 dataframe not correctly loaded"

    def test_parse_annotation_from_gtf(self):
        """Test parsing GTF annotation."""
        result = self.parser.parse_annotation_from_gff(self.gtf_file, target_lines=10)
        assert result.shape[1] == 20, "error: GTF dataframe not correctly loaded"


class TestFastaParser(unittest.TestCase):
    def setUp(self):
        self.parser = FastaParser()
        self.fasta_file = "data/annotations/custom_GCF_000001405.40_GRCh38.p14_genomic_chr16.fna"

    def test_check_fasta_format(self):
        """Test parsing fasta file."""
        try:
            self.parser.check_fasta_format(self.fasta_file)
        except Exception as e:
            assert (
                False
            ), f"error: checker: check_fasta_format raised an exception: {e}, with file {self.fasta_file}"

    # TODO
    def test_read_fasta_sequences_existing_regions(self):
        """Test parsing fasta file."""
        expected_result = ...
        ids = ...

        result = self.parser.read_fasta_sequences(self.fasta_file, region_ids=ids)
        assert result == expected_result, "error: fasta dataframe not correctly loaded"

    # TODO
    def test_read_fasta_sequences_non_existing_region(self):
        """Test parsing fasta file."""
        expected_result = ...
        ids = ...

        result = self.parser.read_fasta_sequences(self.fasta_file, region_ids=ids)
        # check if a warning was raised
        with warnings.catch_warnings(record=True) as w:
            result = self.parser.read_fasta_sequences(self.fasta_file, region_ids=ids)
            assert len(w) > 0, "error: no warning was raised"
        assert result == expected_result, "error: fasta dataframe not correctly loaded"

    def test_get_fasta_regions(self):
        """Test if the parser extracts fasta regions correctly."""
        expected_result = ...
        result = self.parser.get_fasta_regions(self.fasta_file)
        assert result == expected_result, "error: fasta regions not correctly extracted"

    def test_parse_fasta_header(self):
        """Test if the parser extracts fasta header correctly."""
        header = "ARPG3::transcript_id=XM4581;exon_id=XM4581_exon1::16:70265537-70265662(-)"
        region, additional_information, coordinates = self.parser.parse_fasta_header(header)
        assert region == "ARPG3", "error: wrong region parsed"
        assert coordinates["chromosome"] == ["16"], "error: wrong chrom parsed"
        assert coordinates["start"] == [70265537], "error: wrong start parsed"
        assert coordinates["end"] == [70265662], "error: wrong end parsed"
        assert coordinates["strand"] == ["-"], "error: wrong strand parsed"
        assert (
            additional_information == "transcript_id=XM4581;exon_id=XM4581_exon1"
        ), "error: wrong additional information parsed"


class TestCheckers(unittest.TestCase):
    def test_check_tsv_format(self):
        """Test if the parser extracts fasta header correctly."""
        file_tsv = "data/annotations/custom_GCF_000001405.40_GRCh38.p14_genomic_chr16.gtf.tsv"
        try:
            check_tsv_format(file_tsv)
        except Exception as e:
            assert False, f"error: checker: check_tsv_format raised an exception: {e}, with file {file_tsv}"

    # TODO
    def test_check_if_key_exists(self):
        """Test if the parser extracts fasta header correctly."""
        nested_dict = ...
        key = ...
        expected_result = ...
        result = check_if_key_exists(nested_dict, key)
        assert result == expected_result, "error: check_if_key_exists failed"

    def test_check_if_list_str(self):
        """Test if the parser extracts fasta header correctly."""
        s = "test"
        result = check_if_list(s)
        assert result == [s], f"error: check_if_list failed. Expected: [{s}], got: {result}"

    def test_check_if_list_list(self):
        """Test if the parser extracts fasta header correctly."""
        l = ["test", ["test2"]]
        result = check_if_list(l)
        assert result == l, f"error: check_if_list failed. Expected: {l}, got: {result}"

    def test_check_if_dna_sequence_valid(self):
        """Test if the parser extracts fasta header correctly."""
        seq = "GGctAAgTTCCaGTttGCA"
        valid_characters = ["A", "C", "T", "G"]
        assert check_if_dna_sequence(seq, valid_characters), "error: check_if_dna_sequence failed"

    def test_check_if_dna_sequence_invalid(self):
        """Test if the parser extracts fasta header correctly."""
        seq = "GGctAAgTuuTCCaGTttGCA"
        valid_characters = ["A", "C", "T", "G", "W", "X"]
        assert not check_if_dna_sequence(
            seq, valid_characters
<<<<<<< HEAD
        ), "error: check_if_dna_sequence succeeded when it should have failed"


class TestSequenceProcessor(unittest.TestCase):
    def setUp(self):
        self.tmp_path = "tests/tmp"
        os.makedirs(self.tmp_path, exist_ok=True)
        self.file_bed = "data/annotations/custom_GCF_000001405.40_GRCh38.p14_genomic_chr16.bed"

    def tearDown(self):
        shutil.rmtree(self.tmp_path)

    def test_get_sequence_from_annotation(self):
        """Test if the parser extracts fasta header correctly."""
        parser = FastaParser()

        file_reference_fasta = "data/annotations/custom_GCF_000001405.40_GRCh38.p14_genomic_chr16.fna"
        file_fasta = os.path.join(self.tmp_path, "test_ann2seq_function.fna")
        get_sequence_from_annotation(
            self.file_bed,
            file_reference_fasta,
            file_fasta,
            split=False,
            strand=True,
            name=True,
        )
        res = parser.check_fasta_format(file_fasta)
        assert res == True, f"error: the created sequence file is not a fasta file"

    # TODO
    def test_get_complement_regions(self):
        ...

    # """Test if the parser extracts fasta header correctly."""
    # file_bed_in = ...
    # file_chromosome_length = ...
    # file_bed_out = ...
    # get_complement_regions(file_bed_in, file_chromosome_length, file_bed_out)
    # res = ...
    # assert res == ..., f"error: get_complement_regions failed"
=======
        ), "error: check_if_dna_sequence succeeded when it should have failed"
>>>>>>> 8a6c0b96
<|MERGE_RESOLUTION|>--- conflicted
+++ resolved
@@ -165,47 +165,4 @@
         valid_characters = ["A", "C", "T", "G", "W", "X"]
         assert not check_if_dna_sequence(
             seq, valid_characters
-<<<<<<< HEAD
-        ), "error: check_if_dna_sequence succeeded when it should have failed"
-
-
-class TestSequenceProcessor(unittest.TestCase):
-    def setUp(self):
-        self.tmp_path = "tests/tmp"
-        os.makedirs(self.tmp_path, exist_ok=True)
-        self.file_bed = "data/annotations/custom_GCF_000001405.40_GRCh38.p14_genomic_chr16.bed"
-
-    def tearDown(self):
-        shutil.rmtree(self.tmp_path)
-
-    def test_get_sequence_from_annotation(self):
-        """Test if the parser extracts fasta header correctly."""
-        parser = FastaParser()
-
-        file_reference_fasta = "data/annotations/custom_GCF_000001405.40_GRCh38.p14_genomic_chr16.fna"
-        file_fasta = os.path.join(self.tmp_path, "test_ann2seq_function.fna")
-        get_sequence_from_annotation(
-            self.file_bed,
-            file_reference_fasta,
-            file_fasta,
-            split=False,
-            strand=True,
-            name=True,
-        )
-        res = parser.check_fasta_format(file_fasta)
-        assert res == True, f"error: the created sequence file is not a fasta file"
-
-    # TODO
-    def test_get_complement_regions(self):
-        ...
-
-    # """Test if the parser extracts fasta header correctly."""
-    # file_bed_in = ...
-    # file_chromosome_length = ...
-    # file_bed_out = ...
-    # get_complement_regions(file_bed_in, file_chromosome_length, file_bed_out)
-    # res = ...
-    # assert res == ..., f"error: get_complement_regions failed"
-=======
-        ), "error: check_if_dna_sequence succeeded when it should have failed"
->>>>>>> 8a6c0b96
+        ), "error: check_if_dna_sequence succeeded when it should have failed"