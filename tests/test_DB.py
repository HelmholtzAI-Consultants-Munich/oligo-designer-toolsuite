import filecmp
import shutil
import sys
import unittest

from Bio.SeqUtils import MeltingTemp as mt

sys.path.append("../oligo_designer_toolsuite")

<<<<<<< HEAD
from oligo_designer_toolsuite.IO._database import CustomDB
from oligo_designer_toolsuite.oligo_pre_filter._filter_base import (
=======
from oligo_designer_toolsuite.IO import CustomDB
from oligo_designer_toolsuite.oligo_pre_filter import (
>>>>>>> b1e43053
    GCContent,
    MaskedSequences,
    MeltingTemperature,
    PadlockArms,
    PreFilter,
)
<<<<<<< HEAD
from oligo_designer_toolsuite.oligo_pre_filter._filter_padlock_probes import PadlockArms
=======
>>>>>>> b1e43053
from oligo_designer_toolsuite.utils._data_parser import check_gtf_format


class TestDBGeneration(unittest.TestCase):
    """Tests that the oligos DB and reference DB generated are correct"""

    @classmethod
    def setUpClass(cls) -> None:
        """Define the classes and the filter parameters"""
        cls.genes = [
            "WASH7P",
            "DDX11L1",
            "TRNT",
            "NOC2L",
            "PLEKHN1",
            "AGRN",
            "UBE2J2",
            "DVL1",
            "MIB2",
            "LOC112268402_1",
        ]

        cls.Tm_parameters = {
            "check": True,
            "strict": True,
            "c_seq": None,
            "shift": 0,
            "nn_table": getattr(mt, "DNA_NN3"),
            "tmm_table": getattr(mt, "DNA_TMM1"),
            "imm_table": getattr(mt, "DNA_IMM1"),
            "de_table": getattr(mt, "DNA_DE1"),
            "dnac1": 50,  # [nM]
            "dnac2": 0,
            "selfcomp": False,
            "dNTPs": 0,
            "saltcorr": 7,
            "Na": 1.25,  # [mM]
            "K": 75,  # [mM]
            "Tris": 20,  # [mM]
            "Mg": 10,  # [mM]
        }

        cls.Tm_correction_parameters = {
            "DMSO": 0,
            "DMSOfactor": 0.75,
            "fmdfactor": 0.65,
            "fmdmethod": 1,
            "GC": None,
            "fmd": 20,
        }

        masked_sequences = MaskedSequences()
        GC_content = GCContent(GC_content_min=40, GC_content_max=60)
        melting_temperature = MeltingTemperature(
            Tm_min=52,
            Tm_max=67,
            Tm_parameters=cls.Tm_parameters,
            Tm_correction_parameters=cls.Tm_correction_parameters,
        )
        arms_tm = PadlockArms(
            min_arm_length=10,
            max_Tm_dif=2,
            Tm_min=38,
            Tm_max=49,
            Tm_parameters=cls.Tm_parameters,
            Tm_correction_parameters=cls.Tm_correction_parameters,
        )

<<<<<<< HEAD
        cls.filters = [masked_sequences, GC_content, melting_temperature, arms_tm]
        # cls.db = NcbiDB(probe_length_min=30, probe_length_max=40, filters=cls.filters, dir_output='tests/output') # exact version here
=======
        filters = [masked_sequences, GC_content, melting_temperature, arms_tm]
        # cls.db = NcbiDB(probe_length_min=30, probe_length_max=40, dir_output='tests/output')

        # If the anotation and fasta files are already saved on the machine, it is possible to direclty use them
        # instead of downloading them again.
>>>>>>> b1e43053
        dir_annotation = "/home/francesco/Desktop/Work/NCBI"
        annotation = dir_annotation + "/GCF_000001405.40_GRCh38.p14_genomic.gtf"
        sequence = dir_annotation + "/GCF_000001405.40_GRCh38.p14_genomic.fna"
        cls.db = CustomDB(
            probe_length_min=30,
            probe_length_max=40,
            file_annotation=annotation,
            file_sequence=sequence,
            species="unknown",
            genome_assembly="unknown",
            annotation_release="unknown",
            annotation_source="unknown",
            dir_output="tests/output",
        )

        cls.pre_filter = PreFilter(filters=filters)

    def test_transcriptome(self):
        """Test that the reference DB created is correct"""
        self.db.create_reference_DB(dir_reference_DB="reference")
        file_computed = "tests/output/gene_trascript_computed.fna"
        # let's check only the first 200 000 lines
        with open(self.db.file_reference_DB, mode="r") as complete:
            with open(file_computed, mode="w+") as truncated:
                for x in range(200000):
                    line = complete.readline()
                    truncated.write(line)
        file_correct = "tests/data/gene_trascript.fna"
        self.assertTrue(
            filecmp.cmp(file_computed, file_correct),
            "The gene transcript computed do not correspond to the correct one",
        )

    def test_list_sequences(self):
        """Test that the oligos DB created is correct"""

        def oligos_DB_to_list(oligos_DB):
            sequences = []
            for gene in oligos_DB.keys():
                for sequence in oligos_DB[gene].keys():
                    sequences.append(oligos_DB[gene][sequence]["probe_sequence"])
            sequences.sort()  # needed to compare
            return sequences

        def list_from_file(file):
            with open(file) as handle:
                lines = handle.readlines()
                sequences = [line.rstrip() for line in lines]
            return sequences

        self.db.create_oligos_DB(genes=self.genes)
        self.db = self.pre_filter.apply(self.db)
        sequences_computed = oligos_DB_to_list(self.db.oligos_DB)
        sequences_correct = list_from_file("tests/data/sequences_10_genes.txt")
        sequences_correct.sort()
        self.assertListEqual(
            sequences_computed,
            sequences_correct,
            "The sequences computed do not correspond to the correct ones",
        )

    def test_read_write_oligos_DB_tsv(self):
        """Tetst that if write and read the oligos DB in tsv format, the oligos DB does not change."""
        self.db.create_oligos_DB(genes=[self.genes[0]])
        self.db.write_oligos_DB(format="tsv", dir_oligos_DB="prefiltered_probes")
        DB_correct = self.db.oligos_DB
        self.db.read_oligos_DB(
            format="tsv", file_oligos_DB_tsv=self.db.file_oligos_DB_tsv
        )  # overwrite the dict
        for probe_id in DB_correct[self.genes[0]].keys():
            self.assertDictEqual(
                DB_correct[self.genes[0]][probe_id],
                self.db.oligos_DB[self.genes[0]][probe_id],
                f"The oligos DB changes when it is written and read for {probe_id} in tsv fromat. \nThe correct dict is \n {DB_correct[self.genes[0]][probe_id]} \n and the computed one is \n {self.db.oligos_DB[self.genes[0]][probe_id]}",
            )

    def test_write_oligos_DB_gtf(self):
        """Test that the gtf file created is in the correct format"""
        self.db.create_oligos_DB(genes=[self.genes[0]])
        self.db.write_oligos_DB(format="gtf", dir_oligos_DB="prefiltered_probes")
        self.assertTrue(check_gtf_format(self.db.file_oligos_DB_gtf))

    def test_read_write_oligos_DB_gtf(self):
        """Test that if write and read the oligos DB in gtf format, the oligos DB does not change."""
        self.db.create_oligos_DB(genes=[self.genes[0]])
        self.db.write_oligos_DB(format="gtf", dir_oligos_DB="prefiltered_probes")
        DB_correct = self.db.oligos_DB
        self.db.read_oligos_DB(
            format="gtf",
            file_oligos_DB_gtf=self.db.file_oligos_DB_gtf,
            file_oligos_DB_fasta=self.db.file_oligos_DB_fasta,
        )  # overwrite the dict
        for probe_id in DB_correct[self.genes[0]].keys():
            self.assertDictEqual(
                DB_correct[self.genes[0]][probe_id],
                self.db.oligos_DB[self.genes[0]][probe_id],
                f"The oligos DB changes when it is written and read for {probe_id} in gtf format. \nThe correct dict is \n {DB_correct[self.genes[0]][probe_id]} \n and the computed one is \n {self.db.oligos_DB[self.genes[0]][probe_id]}",
            )

    @classmethod
    def tearDownClass(cls) -> None:
        """Delete all the files dowloaded."""
        shutil.rmtree("tests/output")
        del cls.db


# run the tests
# unittest.main()<|MERGE_RESOLUTION|>--- conflicted
+++ resolved
@@ -7,23 +7,14 @@
 
 sys.path.append("../oligo_designer_toolsuite")
 
-<<<<<<< HEAD
-from oligo_designer_toolsuite.IO._database import CustomDB
-from oligo_designer_toolsuite.oligo_pre_filter._filter_base import (
-=======
 from oligo_designer_toolsuite.IO import CustomDB
 from oligo_designer_toolsuite.oligo_pre_filter import (
->>>>>>> b1e43053
     GCContent,
     MaskedSequences,
     MeltingTemperature,
     PadlockArms,
     PreFilter,
 )
-<<<<<<< HEAD
-from oligo_designer_toolsuite.oligo_pre_filter._filter_padlock_probes import PadlockArms
-=======
->>>>>>> b1e43053
 from oligo_designer_toolsuite.utils._data_parser import check_gtf_format
 
 
@@ -92,16 +83,11 @@
             Tm_correction_parameters=cls.Tm_correction_parameters,
         )
 
-<<<<<<< HEAD
-        cls.filters = [masked_sequences, GC_content, melting_temperature, arms_tm]
-        # cls.db = NcbiDB(probe_length_min=30, probe_length_max=40, filters=cls.filters, dir_output='tests/output') # exact version here
-=======
         filters = [masked_sequences, GC_content, melting_temperature, arms_tm]
         # cls.db = NcbiDB(probe_length_min=30, probe_length_max=40, dir_output='tests/output')
 
         # If the anotation and fasta files are already saved on the machine, it is possible to direclty use them
         # instead of downloading them again.
->>>>>>> b1e43053
         dir_annotation = "/home/francesco/Desktop/Work/NCBI"
         annotation = dir_annotation + "/GCF_000001405.40_GRCh38.p14_genomic.gtf"
         sequence = dir_annotation + "/GCF_000001405.40_GRCh38.p14_genomic.fna"
