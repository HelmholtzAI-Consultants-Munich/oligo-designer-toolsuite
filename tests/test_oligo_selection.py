import shutil

import pandas as pd
import pytest

<<<<<<< HEAD
from oligo_designer_toolsuite.database import OligoDatabase
=======
from oligo_designer_toolsuite.database import (
    OligoDatabase,
    CustomGenomicRegionGenerator,
)
>>>>>>> dc7710e0
from oligo_designer_toolsuite.oligo_efficiency import (
    PadlockOligoScoring,
    PadlockSetScoring,
)
from oligo_designer_toolsuite.oligo_selection import (
    OligosetGenerator,
    padlock_heuristic_selection,
)

annotation_file_ncbi = (
    "tests/data/annotations/custom_GCF_000001405.40_GRCh38.p14_genomic_chr16.gtf"
)
sequence_file_ncbi = (
    "tests/data/annotations/custom_GCF_000001405.40_GRCh38.p14_genomic_chr16.fna"
)

<<<<<<< HEAD
@pytest.fixture()
def oligos_database():
    database = OligoDatabase(
        oligo_length_min=30,
        oligo_length_max=40,
        dir_output="tests/output",
=======

@pytest.fixture(scope="session")
def oligos_database(tmpdir_factory):
    base_temp = tmpdir_factory.getbasetemp()
    database = OligoDatabase(
        file_fasta=None,
        dir_output=base_temp,
>>>>>>> dc7710e0
        species="human",
        annotation_release="110",
        n_jobs=2,
    )
    database.load_database("tests/data/oligos_info.tsv")

    yield database


@pytest.fixture()
def oligoset_generator():
    padlock_scoring = PadlockOligoScoring(
        Tm_min=52,
        Tm_opt=60,
        Tm_max=67,
        GC_content_min=40,
        GC_content_opt=50,
        GC_content_max=60,
    )
    set_scoring = PadlockSetScoring()
    oligoset_generator = OligosetGenerator(
        oligoset_size=5,
        min_oligoset_size=2,
        oligos_scoring=padlock_scoring,
        set_scoring=set_scoring,
        heurustic_selection=padlock_heuristic_selection,
    )
    return oligoset_generator


# check we obtain the same result
def test_oligosets_generation(oligoset_generator, oligos_database):
    oligos_database = oligoset_generator.apply(
        oligo_database=oligos_database, n_sets=100
    )
    for gene in oligos_database.oligosets.keys():
        computed_sets = oligos_database.oligosets[gene]
        computed_sets.drop(columns=["oligoset_id"], inplace=True)
        true_sets = pd.read_csv(
            f"tests/data/oligosets/ranked_oligosets_{gene}.txt",
            sep="\t",
            index_col=0,
            float_precision="round_trip",
        )
        # additional sorting to guarantee the order is the same
        true_sets.sort_values(by=list(true_sets.columns), inplace=True)
        true_sets.reset_index(inplace=True, drop=True)
        computed_sets.sort_values(by=list(computed_sets.columns), inplace=True)
        computed_sets.reset_index(inplace=True, drop=True)
        print(true_sets)
        print(computed_sets)
        assert true_sets.equals(
            computed_sets
        ), f"Sets for {gene} are not computed correctly!"


# check the overlapping matrix is created correctly with 2 oligos given in input
def test_nonoverlapping_matrix_ovelapping_oligos(oligoset_generator):
    # generate sinthetic oligos that overlap
    oligos = {
        "A_0": {"start": [10, 50], "end": [15, 55]},
        "A_1": {"start": [20, 53], "end": [25, 58]},
    }
    computed_matrix = oligoset_generator._get_overlapping_matrix(database_region=oligos)
    true_matrix = pd.DataFrame(
        data=[[0, 0], [0, 0]], columns=["A_0", "A_1"], index=["A_0", "A_1"]
    )
    assert true_matrix.equals(
        computed_matrix
    ), "overlapping matrix for two overlapping oligos wrongly computed"


def test_nonoverlapping_matrix_for_nonovelapping_oligos(oligoset_generator):
    # generate sinthetic oligos that overlap
    oligos = {
        "A_0": {"start": [10, 50], "end": [15, 55]},
        "A_1": {"start": [20, 35], "end": [25, 40]},
    }
    computed_matrix = oligoset_generator._get_overlapping_matrix(database_region=oligos)
    true_matrix = pd.DataFrame(
        data=[[0, 1], [1, 0]], columns=["A_0", "A_1"], index=["A_0", "A_1"]
    )
    assert true_matrix.equals(
        computed_matrix
    ), "overlapping matrix for two non-overlapping oligos wrongly computed"


def test_non_overlapping_sets(oligoset_generator):
    oligos = {
        "A_0": {"melting_temperature": 60, "GC_content": 50},
        "A_1": {"melting_temperature": 60, "GC_content": 55},
        "A_2": {"melting_temperature": 67, "GC_content": 55},
        "A_3": {"melting_temperature": 67, "GC_content": 60},
        "A_4": {"melting_temperature": 60, "GC_content": 60},
    }
    index = ["A_0", "A_1", "A_2", "A_3", "A_4"]
    data = [
        [0, 1, 1, 0, 0],
        [1, 0, 1, 0, 0],
        [1, 1, 0, 1, 1],
        [0, 0, 1, 0, 1],
        [0, 0, 1, 1, 0],
    ]
    overlapping_matrix = pd.DataFrame(data=data, index=index, columns=index)
    data = [[0, "A_0", "A_1", "A_2", 1.5, 2.0], [1, "A_4", "A_2", "A_3", 2.0, 4.5]]
    true_sets = pd.DataFrame(
        data=data,
        columns=[
            "oligoset_id",
            "oligo_0",
            "oligo_1",
            "oligo_2",
            "set_score_0",
            "set_score_1",
        ],
    )
    _, computed_sets, _ = oligoset_generator._get_non_overlapping_sets(
        oligos, overlapping_matrix, 100
    )
    assert true_sets.equals(computed_sets), "Sets are not computed correctly"<|MERGE_RESOLUTION|>--- conflicted
+++ resolved
@@ -3,14 +3,10 @@
 import pandas as pd
 import pytest
 
-<<<<<<< HEAD
-from oligo_designer_toolsuite.database import OligoDatabase
-=======
 from oligo_designer_toolsuite.database import (
     OligoDatabase,
     CustomGenomicRegionGenerator,
 )
->>>>>>> dc7710e0
 from oligo_designer_toolsuite.oligo_efficiency import (
     PadlockOligoScoring,
     PadlockSetScoring,
@@ -27,14 +23,6 @@
     "tests/data/annotations/custom_GCF_000001405.40_GRCh38.p14_genomic_chr16.fna"
 )
 
-<<<<<<< HEAD
-@pytest.fixture()
-def oligos_database():
-    database = OligoDatabase(
-        oligo_length_min=30,
-        oligo_length_max=40,
-        dir_output="tests/output",
-=======
 
 @pytest.fixture(scope="session")
 def oligos_database(tmpdir_factory):
@@ -42,7 +30,6 @@
     database = OligoDatabase(
         file_fasta=None,
         dir_output=base_temp,
->>>>>>> dc7710e0
         species="human",
         annotation_release="110",
         n_jobs=2,
