### Parameters for genome and gene annotation
# If True: gene annotation file (gtf) as well as genome file (fasta) are retrieved from 'source'. 
# If False: provide gene annotation (gtf) and genome file (fasta).
get_annotation: True   

# provide if get_annotation = true --> download annotation from NCBI or Ensemble
source: ensemble # available sources: 'ncbi' and 'ensemble'

# provide file if get_annotation = False
file_gene_gtf: 
file_genome_fasta: 



### Which geneset should be used? 
<<<<<<< HEAD
# If probes should be designed for all genes of the provided annotation, leave gene_list empty, i.e. gene_list: 
# If probes should only be designed for specific genes, provide a file with a list of genes (each row should contain one gene name in ensemble or NCBI format), e.g. gene_list: ./data/ensemble_gene_list.txt
file_genes: ./data/ensemble_gene_list.txt
=======
# If probes should be designed for all genes of the provided annotation, leave gene_list empty, i.e. gene_list: []
# If probes should only be designed for specific genes, provide a gene_list, e.g. gene_list: ['ACHE', 'ACIN1', 'ACLY', 'NOTCH4_2', 'NOX1', 'NOX4']
gene_list: []
#gene_list: ['ACHE', 'ACIN1', 'ACLY', 'NOTCH4_2', 'NOX1', 'NOX4', 'SPINT1', 'ZNF300'] # ncbi test list
#gene_list: ['ENSG00000000003', 'ENSG00000000938', 'ENSG00000001631', 'ENSG00000003393', 'ENSG00000004777', 'ENSG00000005302', 'ENSG00000005844', 'ENSG00000006071'] # ensemble test list

>>>>>>> 3545c7b6


### Parameters for probe design
probe_length: 45 #length of probes
GC_content_min: 40 #minimum GC content of probes
GC_content_max: 60 #maximum GC content of probes
Tm_min: 68 #minimum melting temperature of probes
Tm_max: 75 #maximum melting temperature of probes
min_probes_per_gene: 3 #minimum number of probes per gene



### Parameters for Blastn search
num_threads: 8 #number of threads for parallele run of blast
word_size: 10 #word size for the blastn seed (exact match to target)
coverage: 0.5 #minimum coverage between probes and target sequence (blast parameter "coverage"), ranging from 0 tp 1 (full coverage).
percent_identity: 0.8 #Maximum similarity between probes and target sequences (blast parameter "percent identity"), ranging from 0 tp 1 (no missmatch).



# How many Blast runs should run in parallele
number_batchs: 4

# How many genes should be processed in one batch?
# batch_size: 300


# parameters for melting temperature
Tm_parameters:
  check: True
  strict: True
  c_seq: null
  shift: 0
  nn_table: DNA_NN3
  tmm_table: DNA_TMM1
  imm_table: DNA_IMM1
  de_table: DNA_DE1
  dnac1: 25
  dnac2: 25
  selfcomp: False
  Na: 50
  K: 0
  Tris: 0
  Mg: 0
  dNTPs: 0
  saltcorr: 5


# parameters for download of ensemble (release 104) annotation from ftp server 
ftp_gene_ensemble:
  ftp_link: 'ftp.ensembl.org' # link to ftp server
  directory: 'pub/release-104/gtf/homo_sapiens' # directory that contains gene annotation file
  file_name: 'Homo_sapiens.GRCh38.104.gtf' # name of gene annotation file

ftp_genome_ensemble:
  ftp_link: 'ftp.ensembl.org' # link to ftp server
  directory: 'pub/release-104/fasta/homo_sapiens/dna' # directory that contains genome annotation file (gtf)
  file_name: 'Homo_sapiens.GRCh38.dna_rm.primary_assembly.fa' # name of genome annotation file (fasta)


# parameters for download of download latest NCBI annotation from ftp server
ftp_gene_ncbi:
  ftp_link: 'ftp.ncbi.nlm.nih.gov' # link to ftp server
  directory: 'refseq/H_sapiens/annotation/GRCh38_latest/refseq_identifiers' # directory that contains gene annotation file
  file_name: 'GCF_000001405.39_GRCh38.p13_genomic.gtf' # name of gene annotation file

ftp_genome_ncbi:
  ftp_link: 'ftp.ncbi.nlm.nih.gov' # link to ftp server
  directory: 'refseq/H_sapiens/annotation/GRCh38_latest/refseq_identifiers' # directory that contains genome annotation file (gtf)
  file_name: 'GCF_000001405.39_GRCh38.p13_genomic.fna' # name of genome annotation file (fasta)

ftp_chr_mapping_ncbi:
  ftp_link: 'ftp.ncbi.nlm.nih.gov' # link to ftp server
  directory: 'genomes/all/GCF/000/001/405/GCF_000001405.39_GRCh38.p13' # directory that contains chromosome mapping file
  file_name: 'assembly_report.txt' # name of chromosome mapping file<|MERGE_RESOLUTION|>--- conflicted
+++ resolved
@@ -13,18 +13,10 @@
 
 
 ### Which geneset should be used? 
-<<<<<<< HEAD
 # If probes should be designed for all genes of the provided annotation, leave gene_list empty, i.e. gene_list: 
 # If probes should only be designed for specific genes, provide a file with a list of genes (each row should contain one gene name in ensemble or NCBI format), e.g. gene_list: ./data/ensemble_gene_list.txt
 file_genes: ./data/ensemble_gene_list.txt
-=======
-# If probes should be designed for all genes of the provided annotation, leave gene_list empty, i.e. gene_list: []
-# If probes should only be designed for specific genes, provide a gene_list, e.g. gene_list: ['ACHE', 'ACIN1', 'ACLY', 'NOTCH4_2', 'NOX1', 'NOX4']
-gene_list: []
-#gene_list: ['ACHE', 'ACIN1', 'ACLY', 'NOTCH4_2', 'NOX1', 'NOX4', 'SPINT1', 'ZNF300'] # ncbi test list
-#gene_list: ['ENSG00000000003', 'ENSG00000000938', 'ENSG00000001631', 'ENSG00000003393', 'ENSG00000004777', 'ENSG00000005302', 'ENSG00000005844', 'ENSG00000006071'] # ensemble test list
 
->>>>>>> 3545c7b6
 
 
 ### Parameters for probe design
