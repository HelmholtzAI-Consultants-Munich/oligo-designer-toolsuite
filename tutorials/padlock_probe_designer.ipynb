{
 "cells": [
  {
   "attachments": {},
   "cell_type": "markdown",
   "metadata": {},
   "source": [
    "# Padlock Probe Designer\n",
    "\n",
    "This notebook implements a pipeline to designe Padlock probes (short oligos) using the `oligo_designer_toolbox` package."
   ]
  },
  {
   "cell_type": "code",
   "execution_count": 1,
   "metadata": {},
   "outputs": [],
   "source": [
    "# import all the necassary pakages exept from the oligo_designer_toolsuite\n",
    "import os\n",
    "import sys\n",
    "sys.path.append(os.path.dirname(os.getcwd()))\n",
    "\n",
    "import yaml\n",
    "from Bio.SeqUtils import MeltingTemp as mt\n"
   ]
  },
  {
   "attachments": {},
   "cell_type": "markdown",
   "metadata": {},
   "source": [
    "## Define the parameters\n",
    "\n",
    "The first thing to do is to define the parameters we want to use to generate the Padlock probes. \n",
    "A possible way to define all the parameters, that is flexible and reusable, is to use a configuration file. \n",
    "For this toutorial we will use the YAMl file `padlock_probe_designer_custom.yaml`, which uses a custom gene annotation. You can have a look to understand which parameters are required and how the configuration file is structured.\n",
    "If you want to use NCBI or Ensembl gene annotation with automatic annotation download from their servers, please check out the YAMl files `padlock_probe_designer_ncbi.yaml` and `padlock_probe_designer_ensembl.yaml`.\n",
    "\n",
    "Once the configuration file has been set up we have to read its content:"
   ]
  },
  {
   "cell_type": "code",
   "execution_count": 2,
   "metadata": {},
   "outputs": [],
   "source": [
    "config_file = \"./configs/padlock_probe_designer_custom.yaml\"\n",
    "with open(config_file, 'r') as yaml_file:\n",
    "    config = yaml.safe_load(yaml_file)\n",
    "dir_output = os.path.join(os.path.dirname(os.getcwd()), config[\"dir_output\"]) # create the complete path for the output directory"
   ]
  },
  {
   "attachments": {},
   "cell_type": "markdown",
   "metadata": {},
   "source": [
    "## Generate Genomic Regions for the Oligo and Reference Database\n",
    "\n",
    "-------TODO-------\n",
    "\n",
    "add some text\n",
    "\n",
    "- this function is used to create different fasta\n",
    "- one can use custom GTF and fasta files or automatically download them from NCBI/Ensemble\n",
    "- different genomics regions can be craeted: genome, transcriptome, CDS"
   ]
  },
  {
   "cell_type": "code",
   "execution_count": 3,
   "metadata": {},
   "outputs": [],
   "source": [
    "from oligo_designer_toolsuite.database import CustomGenomicRegionGenerator\n",
    "\n",
    "region_generator = CustomGenomicRegionGenerator(\n",
    "    annotation_file=config[\"annotation_file\"], \n",
    "    sequence_file=config[\"sequence_file\"], \n",
    "    source=config[\"source\"], \n",
    "    species=config[\"species\"], \n",
    "    annotation_release=config[\"annotation_release\"], \n",
    "    genome_assembly=config[\"genome_assembly\"],\n",
    "    dir_output=dir_output\n",
    ")\n",
    "file_transcriptome = region_generator.generate_transcript_reduced_representation(include_exon_junctions=True, exon_junction_size=2*config[\"oligo_length_max\"])\n",
    "\n",
    "#ToDO: add examples for NCBI and ensemble"
   ]
  },
  {
   "attachments": {},
   "cell_type": "markdown",
   "metadata": {},
   "source": [
    "## Oligo sequences generation\n",
    "\n",
    "-------UPDATE-------\n",
    "\n",
    "Now we can start to actually build the pipeline, we will start by generating all the possible oligos with length between the maximum and minimum value given belonging to the genes defined in the config file. The oligos will be saved in a nested dicionary with the following structure: \n",
    "\n",
    "[gene][oligo_id][oligo_feature].\n",
    "\n",
    "\n",
    "For this we need a `CustomOligoDB`, or a class that inherits form it (e.g. `NCBIOligoDB` and `EnsemblOligoDB`) and call the method `create_oligos_DB`. These classes differ on how the the fasta and the gtf filesused to compute the sequences are obtained. The first one oses local files while the others dowload them form the NCBI or Ensambl ftp server.\n"
   ]
  },
  {
   "cell_type": "code",
   "execution_count": 4,
   "metadata": {},
   "outputs": [],
   "source": [
    "from oligo_designer_toolsuite.database import OligoDatabase\n",
    "\n",
    "# define the database class\n",
    "oligos = OligoDatabase(\n",
    "    file_fasta = file_transcriptome,\n",
    "    oligo_length_min = config[\"oligo_length_min\"],\n",
    "    oligo_length_max = config[\"oligo_length_max\"],\n",
    "    min_oligos_per_region = config[\"min_oligos_per_gene\"],\n",
    "    source = config[\"source\"],\n",
    "    species = config[\"species\"],\n",
    "    annotation_release = config[\"annotation_release\"],\n",
    "    genome_assembly = config[\"genome_assembly\"],\n",
    "    n_jobs = 2,\n",
    "    dir_output=dir_output\n",
    ")\n",
    "\n",
    "# read the genes file\n",
    "with open(config[\"file_genes\"]) as handle:\n",
    "    lines = handle.readlines()\n",
    "    genes = [line.rstrip() for line in lines]\n",
    "    \n",
    "#generate the oligo sequences from gene transcripts\n",
    "oligos.create_oligo_database(region_ids=genes) \n",
    "\n",
    "# alternative: oad database from file\n",
    "# oligos.load_oligo_database(file_database)"
   ]
  },
  {
   "attachments": {},
   "cell_type": "markdown",
   "metadata": {},
   "source": [
    "### Dictionary structure\n",
    "\n",
    "Here is an example of how the nested dictionary is structured. We print a very simple dictionary with 1 oligo."
   ]
  },
  {
   "cell_type": "code",
   "execution_count": 5,
   "metadata": {},
   "outputs": [
    {
     "name": "stdout",
     "output_type": "stream",
     "text": [
      "{'AARS1': {'AARS1_16:70265624-70265662(-)': {'sequence': Seq('GAGACACTGCTTGGCTCCTCTATGACACCTATGGGTTT'), 'chromosome': '16', 'start': [70265624], 'end': [70265662], 'strand': '-', 'length': 38, 'additional_information_fasta': ['transcript_id=NM_001605.3,exon_number=10;transcript_id=XM_047433666.1,exon_number=10']}}}\n"
     ]
    }
   ],
   "source": [
    "gene = list(oligos.database.keys())[0]\n",
    "oligo_id = list(oligos.database[gene].keys())[0]\n",
    "\n",
    "sample_oligos_DB = {gene: {oligo_id: oligos.database[gene][oligo_id]}}\n",
    "print(sample_oligos_DB)"
   ]
  },
  {
   "attachments": {},
   "cell_type": "markdown",
   "metadata": {},
   "source": [
    "### Read and write\n",
    "\n",
    "-------UPDATE-------\n",
    "\n",
    "\n",
    "These classes deal with everything that is related with the management of the dataset. In particular, beyond creatig the dataset, they can also read and write the oligo sequences in a **tsv** or **gtf** fromat. The methods `read_oligos_DB` and `write_oligos_DB` have exactly this purpose.\n",
    "\n",
    "Therefore, it is possible to save the current state of the dictionary during the pipeline and to retrive form a previous stage if an error uccurred."
   ]
  },
  {
   "cell_type": "code",
   "execution_count": 6,
   "metadata": {},
   "outputs": [],
   "source": [
    "if config[\"write_intermediate_steps\"]:\n",
    "    file_database = oligos.save_oligo_database(filename=\"oligo_database\")"
   ]
  },
  {
   "attachments": {},
   "cell_type": "markdown",
   "metadata": {},
   "source": [
    "## Property filters\n",
    "\n",
    "-------UPDATE-------\n",
    "\n",
    "\n",
    "Once all the possible sequences are created, we apply a first filtering process based on the sequences properties (e.g. melting temperature or GC content). This is useful to reduce the amount of sequences we have to deal with in the next stages and discard all the sequences that are not suited for the experiment.\n",
    "\n",
    "Each property filter is a class that inherits from the Abstact Base Class `PreFilterBase` They have a method called `apply` that takes the `oligos_DB` dictionary and returns it filtered. To make this process smooth and modular the class `PropertyFilter` allows to apply several filters one after the other. It takes as input a list of filter classes and a `CustomOligoDB` and applies sequentially all the filters and returns the final filterd version of the database. Additionally, all the necessary sequence features computed by the filters are stored in the `oligos_DB` for possible later use. \n",
    "\n",
    "*Note:* the filters are applied in the order they are given as input. Hence, filter with fast computations should be listed first, i.e. apply GC content filter before melting temperature filter, to reduce runtime.\n",
    "\n",
    "To create new property filters follow the Abstact Base Class requirements in `PreFilterBase`."
   ]
  },
  {
   "cell_type": "code",
   "execution_count": 7,
   "metadata": {},
   "outputs": [],
   "source": [
    "from oligo_designer_toolsuite.oligo_property_filter import (\n",
    "    PropertyFilter,\n",
    "    MaskedSequences,\n",
    "    GCContent, \n",
    "    MeltingTemperatureNN, \n",
    "    PadlockArms\n",
    ")\n",
    "\n",
    "# the melting temperature params need to be preprocessed\n",
    "Tm_params = config[\"Tm_parameters\"][\"shared\"].copy()\n",
    "Tm_params.update(config[\"Tm_parameters\"][\"property_filter\"])\n",
    "Tm_params[\"nn_table\"] = getattr(mt, Tm_params[\"nn_table\"])\n",
    "Tm_params[\"tmm_table\"] = getattr(mt, Tm_params[\"tmm_table\"])\n",
    "Tm_params[\"imm_table\"] = getattr(mt, Tm_params[\"imm_table\"])\n",
    "Tm_params[\"de_table\"] = getattr(mt, Tm_params[\"de_table\"])\n",
    "\n",
    "Tm_correction_param = config[\"Tm_correction_parameters\"][\"shared\"].copy()\n",
    "Tm_correction_param.update(config[\"Tm_correction_parameters\"][\"property_filter\"])\n",
    "\n",
    "# initialize the filters clasees\n",
    "masked_sequences = MaskedSequences()\n",
    "gc_content = GCContent(GC_content_min=config[\"GC_content_min\"], GC_content_max=config[\"GC_content_max\"])\n",
    "melting_temperature = MeltingTemperatureNN(\n",
    "    Tm_min=config[\"Tm_min\"], \n",
    "    Tm_max=config[\"Tm_max\"], \n",
    "    Tm_parameters=Tm_params, \n",
    "    Tm_chem_correction_parameters=Tm_correction_param\n",
    ")\n",
    "padlock_arms = PadlockArms(\n",
    "    min_arm_length=config[\"min_arm_length\"],\n",
    "    max_arm_Tm_dif=config[\"max_arm_Tm_dif\"],\n",
    "    arm_Tm_min=config[\"arm_Tm_min\"],\n",
    "    arm_Tm_max=config[\"arm_Tm_max\"],\n",
    "    Tm_parameters=Tm_params,\n",
    "    Tm_chem_correction_parameters=Tm_correction_param,\n",
    ")\n",
    "# create the list of filters\n",
    "filters = [masked_sequences, gc_content, melting_temperature, padlock_arms]\n",
    "\n",
    "# initialize the property filter class\n",
    "property_filter = PropertyFilter(filters=filters, write_regions_with_insufficient_oligos=config[\"write_removed_genes\"])\n",
    "# filter the database\n",
    "oligo_database = property_filter.apply(oligo_database=oligos, n_jobs=config[\"n_jobs\"])\n",
    "# write the intermediate result in a file\n",
    "if config[\"write_intermediate_steps\"]:\n",
    "    file_database = oligos.save_oligo_database(filename=\"oligo_database_property_filter\")"
   ]
  },
  {
   "attachments": {},
   "cell_type": "markdown",
   "metadata": {},
   "source": [
    "## Specificity filters\n",
    "\n",
    "-------UPDATE-------\n",
    "\n",
    "\n",
    "Generally, in experiments using short oligos one of the main problem that can occur are off-target binding of the designed oligo sequences with unwanted target regions. To avoid this problem we can decide to remove all the oligos that also match regions outside the gene they belong to.\n",
    "\n",
    "The classes in the subpackage `oligo_speificity_filters` detect these oligos using alignment methods such as Blast and Bowtie and remove them from the database. The currently implemeted classes are: `ExactMatches`, `Blastn`, `Bowtie`, `Bowtie2`, `BowtieSeedRegion`. Look at the documentation for detailed information. Those filters are structures in the same way as the property filters. A second class `SpecificityFilter` takes a list of all the filters we want to apply, and applies them sequentially to the `oligos_DB`.  \n",
    "**Note:** the filters are applied in the order they are given as input. Hence, filter with fast computations should be listed first, i.e. apply exact match filter before Blastn filter, to reduce runtime.\n",
    "\n",
    "In addition, alignement methods need a reference fasta file to detect the off-target regions. The `CustomRefereceDB` class provides the possibility to generate this reference region with the method `create_reference_DB`.  \n",
    "**Remark:** it is possible to apply a set of specificity filters with a reference file and a second set with a different reference file. \n",
    "\n",
    "For our pipeline, we will use `ExactMatches`, `Blastn`, `BowtieSeedRegion`. For the `BowtieSeedRegion` filter we need to generate the oligo seed region with `LigationRegionCreation` (look at the documentation to understand what seed region means). "
   ]
  },
  {
   "cell_type": "code",
   "execution_count": 7,
   "metadata": {},
   "outputs": [
    {
     "name": "stderr",
     "output_type": "stream",
     "text": [
      "# reads processed: 882\n",
      "# reads with at least one alignment: 882 (100.00%)\n",
      "# reads that failed to align: 0 (0.00%)\n",
      "Reported 32902 alignments\n",
      "# reads processed: 126\n",
      "# reads with at least one alignment: 126 (100.00%)\n",
      "# reads that failed to align: 0 (0.00%)\n",
      "Reported 1791 alignments\n",
      "# reads processed: 2196\n",
      "# reads with at least one alignment: 2196 (100.00%)\n",
      "# reads that failed to align: 0 (0.00%)\n",
      "Reported 63683 alignments\n",
      "# reads processed: 11276\n",
      "# reads with at least one alignment: 11276 (100.00%)\n",
      "# reads that failed to align: 0 (0.00%)\n",
      "Reported 304029 alignments\n",
      "# reads processed: 1211\n",
      "# reads with at least one alignment: 1211 (100.00%)\n",
      "# reads that failed to align: 0 (0.00%)\n",
      "Reported 50523 alignments\n",
      "# reads processed: 0\n",
      "# reads with at least one alignment: 0 (0.00%)\n",
      "# reads that failed to align: 0 (0.00%)\n",
      "No alignments\n",
      "# reads processed: 0\n",
      "# reads with at least one alignment: 0 (0.00%)\n",
      "# reads that failed to align: 0 (0.00%)\n",
      "No alignments\n",
      "# reads processed: 0\n",
      "# reads with at least one alignment: 0 (0.00%)\n",
      "# reads that failed to align: 0 (0.00%)\n",
      "No alignments\n",
      "# reads processed: 0\n",
      "# reads with at least one alignment: 0 (0.00%)\n",
      "# reads that failed to align: 0 (0.00%)\n",
      "No alignments\n",
      "# reads processed: 0\n",
      "# reads with at least one alignment: 0 (0.00%)\n",
      "# reads that failed to align: 0 (0.00%)\n",
      "No alignments\n"
     ]
    }
   ],
   "source": [
    "from oligo_designer_toolsuite.database import ReferenceDatabase\n",
    "from oligo_designer_toolsuite.oligo_specificity_filter import (\n",
    "    SpecificityFilter,\n",
    "    ExactMatches,\n",
    "    LigationRegionCreation,\n",
    "    BowtieSeedRegion,\n",
    "    Blastn,\n",
    ")\n",
    "\n",
    "dir_specificity = os.path.join(dir_output, \"specificity_temporary\") # folder where the temporary files will be written\n",
    "\n",
    "\n",
    "reference = ReferenceDatabase(\n",
    "    file_fasta = file_transcriptome,\n",
    "    source = config[\"source\"],\n",
    "    species = config[\"species\"],\n",
    "    annotation_release = config[\"annotation_release\"],\n",
    "    genome_assembly = config[\"genome_assembly\"],\n",
    "    dir_output=dir_output\n",
    "    )\n",
    "\n",
    "# intialize the filter classes\n",
    "exact_mathces = ExactMatches(dir_specificity=dir_specificity)\n",
    "seed_ligation = LigationRegionCreation(ligation_region_size=config[\"ligation_region_size\"])\n",
    "seed_region = BowtieSeedRegion(dir_specificity=dir_specificity, seed_region_creation=seed_ligation)\n",
    "blastn = Blastn(\n",
    "    dir_specificity=dir_specificity, \n",
    "    word_size=config[\"word_size\"],\n",
    "    percent_identity=config[\"percent_identity\"],\n",
    "    coverage=config[\"coverage\"],\n",
    "    strand=config[\"strand\"],\n",
    ")\n",
    "filters = [exact_mathces, seed_region, blastn]\n",
    "\n",
    "# initialize the specificity filter class\n",
    "specificity_filter = SpecificityFilter(filters=filters, write_genes_with_insufficient_oligos=config[\"write_removed_genes\"])\n",
    "# filte r the database\n",
    "oligo_database = specificity_filter.apply(oligo_database=oligos, reference_database=reference, n_jobs=config[\"n_jobs\"])\n",
    "# write the intermediate result\n",
    "if config[\"write_intermediate_steps\"]:\n",
    "    file_database = oligos.save_oligo_database(filename=\"oligo_database_specificity_filter\")"
   ]
  },
  {
   "attachments": {},
   "cell_type": "markdown",
   "metadata": {},
   "source": [
    "## Oligoset generation\n",
    "\n",
    "In the next step of the pipeline the oligos will be choosen according to their theoretical efficiency in the experiment scope (e.g. how well they bind to the target in the DNA). Each oligo will receive a score computed by a class that inherits from `OligoScoringBase`. Later, the sequences will be organized in sets and a class inheriting from `SetScoringBase` will give a general efficiency score to the set. At the end the best sets will be selected and sored.\n",
    "\n",
    "It is required that the each array of sequences  contains oligos that do not overlap. In fact, if two oligos were overlapping, they would compete to bind to the same section of DNA and their efficiency would drop significantly. Therefore, it is extremely important to consider only sets of non-overlapping sequences.\n",
    "\n",
    "The class `OligosetGenerator` takes the scoring strategies and tries to find, among all the feasible non-overlapping sets of oligos, the sets with the best efficiency scores. These sets will be save in a pandas DataFrame with the following structure:\n",
    "\n",
    "\n",
    " oligoset_id | oligo_0  | oligo_1  | oligo_2  |  ...  | oligo_n  | set_score_1 | set_score_2 |  ...  \n",
    "------------ | -------- | -------- | -------- | ----- | -------- | ----------- | ----------- | ------:\n",
    " 0           | AGRN_184 | AGRN_133 | AGRN_832 |  ...  | AGRN_706 | 0.3445      | 1.2332      |  ...  \n"
   ]
  },
  {
   "cell_type": "code",
   "execution_count": null,
   "metadata": {},
   "outputs": [],
   "source": [
    "from oligo_designer_toolsuite.oligo_efficiency import(\n",
    "    PadlockOligoScoring,\n",
    "    PadlockSetScoring,\n",
    ")\n",
    "from oligo_designer_toolsuite.oligo_selection import OligosetGenerator, padlock_heuristic_selection\n",
    "\n",
    "# initialize the scoring classes\n",
    "oligos_scoring = PadlockOligoScoring(\n",
    "    Tm_min=config[\"Tm_min\"],\n",
    "    Tm_opt=config[\"Tm_opt\"],\n",
    "    Tm_max=config[\"Tm_max\"],\n",
    "    GC_content_min=config[\"GC_content_min\"],\n",
    "    GC_content_opt=config[\"GC_content_opt\"],\n",
    "    GC_content_max=config[\"GC_content_max\"],\n",
    "    Tm_weight=config[\"Tm_weight\"],\n",
    "    GC_weight=config[\"GC_weight\"],\n",
    ")\n",
    "set_scoring = PadlockSetScoring()\n",
    "\n",
    "# initialize the oligoset generator class\n",
    "oligoset_generator = OligosetGenerator(\n",
    "    oligoset_size=config[\"oligoset_size\"], \n",
    "    min_oligoset_size=config[\"min_oligoset_size\"],\n",
    "    oligos_scoring=oligos_scoring,\n",
    "    set_scoring=set_scoring,\n",
    "    heurustic_selection=padlock_heuristic_selection,\n",
    "    write_genes_with_insufficient_oligos=config[\"write_removed_genes\"]\n",
    ")\n",
    "\n",
    "# generate the oligoset\n",
    "oligo_database = oligoset_generator.apply(oligo_database=oligos, n_sets=config[\"n_sets\"], n_jobs=config[\"n_jobs\"])\n",
    "# write the intermediate result\n",
    "if config[\"write_intermediate_steps\"]:\n",
    "    file_database = oligos.save_oligo_database(filename=\"oligo_database_oligosets\")"
   ]
  },
  {
   "attachments": {},
   "cell_type": "markdown",
   "metadata": {},
   "source": [
    "## Last step\n",
    "\n",
    "Once the best oligosets are generated each experiment design might require (or not) an addtional step. In the case of the Padlock oligo designer the last step consists in designing the final padlock oligo sequences."
   ]
  },
  {
   "cell_type": "code",
   "execution_count": null,
   "metadata": {},
   "outputs": [],
   "source": [
    "from oligo_designer_toolsuite.sequence_design import PadlockSequenceDesigner\n",
    "\n",
    "# preprocessing of themelting temperature parameters\n",
    "Tm_params = config[\"Tm_parameters\"][\"shared\"].copy()\n",
    "Tm_params.update(config[\"Tm_parameters\"][\"detection_oligo\"])\n",
    "Tm_params[\"nn_table\"] = getattr(mt, Tm_params[\"nn_table\"])\n",
    "Tm_params[\"tmm_table\"] = getattr(mt, Tm_params[\"tmm_table\"])\n",
    "Tm_params[\"imm_table\"] = getattr(mt, Tm_params[\"imm_table\"])\n",
    "Tm_params[\"de_table\"] = getattr(mt, Tm_params[\"de_table\"])\n",
    "\n",
    "Tm_correction_param = config[\"Tm_correction_parameters\"][\"shared\"].copy()\n",
    "Tm_correction_param.update(config[\"Tm_correction_parameters\"][\"detection_oligo\"])\n",
    "\n",
    "# initilize the padlock sequence designer class\n",
    "padlock_sequence_designer = PadlockSequenceDesigner(\n",
    "    detect_oligo_length_min=config[\"detect_oligo_length_min\"],\n",
    "    detect_oligo_length_max=config[\"detect_oligo_length_max\"],\n",
    "    detect_oligo_Tm_opt=config[\"detect_oligo_Tm_opt\"],\n",
    "    Tm_parameters=Tm_params,\n",
    "    Tm_correction_parameters=Tm_correction_param\n",
    ")\n",
    "# generate the padlock sequence\n",
    "padlock_sequence_designer.design_padlocks(database=oligos)"
   ]
  }
 ],
 "metadata": {
  "kernelspec": {
   "display_name": "oligo",
   "language": "python",
   "name": "python3"
  },
  "language_info": {
   "codemirror_mode": {
    "name": "ipython",
    "version": 3
   },
   "file_extension": ".py",
   "mimetype": "text/x-python",
   "name": "python",
   "nbconvert_exporter": "python",
   "pygments_lexer": "ipython3",
<<<<<<< HEAD
   "version": "3.9.15"
=======
   "version": "3.10.8"
>>>>>>> 0490aa03
  },
  "orig_nbformat": 4,
  "vscode": {
   "interpreter": {
    "hash": "7ff94d65164c54a2126c7dc0869520902e3a005d5dddb9f8c3667ad0fd9373c9"
   }
  }
 },
 "nbformat": 4,
 "nbformat_minor": 2
}<|MERGE_RESOLUTION|>--- conflicted
+++ resolved
@@ -506,11 +506,7 @@
    "name": "python",
    "nbconvert_exporter": "python",
    "pygments_lexer": "ipython3",
-<<<<<<< HEAD
    "version": "3.9.15"
-=======
-   "version": "3.10.8"
->>>>>>> 0490aa03
   },
   "orig_nbformat": 4,
   "vscode": {
