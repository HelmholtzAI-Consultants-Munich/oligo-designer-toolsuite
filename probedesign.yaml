--- conflicted
+++ resolved
@@ -22,15 +22,11 @@
 GC_content_min: 40 #minimum GC content of probes
 GC_content_opt: 50 #optimal GC content of probes
 GC_content_max: 60 #maximum GC content of probes
-<<<<<<< HEAD
+
 Tm_min: 52 #55 #minimum melting temperature of probes
 Tm_opt: 60 #60 #optimal melting temperature of probes
 Tm_max: 67 #63 #maximum melting temperature of probes
-=======
-Tm_min: 68 #minimum melting temperature of probes
-Tm_opt: 72 #optimal melting temperature of probes
-Tm_max: 75 #maximum melting temperature of probes
->>>>>>> 915a0459
+
 n_probes_per_gene: 5 #ideal number of probes per gene
 min_probes_per_gene: 1 #minimum number of probes per gene
 # probe arms
