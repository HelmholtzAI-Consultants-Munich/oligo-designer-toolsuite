--- conflicted
+++ resolved
@@ -2,13 +2,9 @@
 
 # *Oligo Designer Toolsuite* - Lightweight Development of Custom Oligo Design Pipelines
 
-<<<<<<< HEAD
-[![PyPI](https://img.shields.io/pypi/v/oligo-designer-toolsuite.svg)](https://pypi.org/project/oligo-designer-toolsuite)
-=======
 [![test](https://github.com/HelmholtzAI-Consultants-Munich/oligo-designer-toolsuite/actions/workflows/test.yml/badge.svg)](https://github.com/HelmholtzAI-Consultants-Munich/oligo-designer-toolsuite/actions/workflows/test.yml)
 [![PyPI](https://img.shields.io/pypi/v/oligo-designer-toolsuite.svg)](https://pypi.org/project/oligo-designer-toolsuite)
 [![codecov](https://codecov.io/gh/HelmholtzAI-Consultants-Munich/oligo-designer-toolsuite/branch/pipelines/graph/badge.svg)](https://codecov.io/gh/HelmholtzAI-Consultants-Munich/oligo-designer-toolsuite)
->>>>>>> 6ea9fdf5
 [![stars](https://img.shields.io/github/stars/HelmholtzAI-Consultants-Munich/oligo-designer-toolsuite?logo=GitHub&color=yellow)](https://github.com/HelmholtzAI-Consultants-Munich/oligo-designer-toolsuite/stargazers)
 [![License: MIT](https://img.shields.io/badge/License-MIT-yellow.svg)](https://opensource.org/licenses/MIT)
 [![DOI](https://zenodo.org/badge/397343029.svg)](https://zenodo.org/badge/latestdoi/397343029)
@@ -19,8 +15,6 @@
 [Tutorials]: https://github.com/HelmholtzAI-Consultants-Munich/oligo-designer-toolsuite/tree/dev/tutorials
 
 </div>
-<<<<<<< HEAD
-=======
 
 Oligonucleotides (abbrev. oligos) are short, synthetic strands of DNA or RNA that are designed with respect to a specific target region and have many application areas,
 ranging from research to disease diagnosis or therapeutics. Oligos can be used as primers during DNA amplification, as probes for in situ hybridization or as guide RNAs for CRISPR-based gene editing.
@@ -42,32 +36,13 @@
 ***Oligo Designer Toolsuite*** **is a collection of modules that provide all basic functionalities for custom oligo design pipelines within a flexible Python framework.**
 Furthermore, we introduce a common underlying data structure, which allows the user to easily combine different modules, depending on the required processing steps.
 We also provide ready-to-use oligo design pipelines for specific experimental setups, e.g. SCRINSHOT or SeqFISH+ probe design for Spatial Transcriptomics.
->>>>>>> 6ea9fdf5
-
-
-<<<<<<< HEAD
-*Oligo Designer Toolsuite* provides ready-to-use oligo design pipelines for specific experimental setups, e.g. Padlock Probes for Spatial Transcriptomics. 
-
-<div align="center">
-
-<img src="https://raw.githubusercontent.com/HelmholtzAI-Consultants-Munich/oligo-designer-toolsuite/dev/docs/source/_figures/oligo_design.png" width="800">
-	
-</div>
-
-
-## News
-
-- **[2023.05.03]** 🔥🔥 We will soon release a new version of the Oligo Designer Toolsuite with major updates! The new version 1) provides custom pipelines for MERFISH and SeqFISH+ probe design , 2) allows the user to design probes for all species available at NCBi or Ensemble and 3) allows the user to easily implement customized oligo design piplines using our new basic functionality modules! If you want to try out those functionalities already today, then check out the *dev* branch!
-=======
->>>>>>> 6ea9fdf5
+
+
 
 ## Installation
 
 **Requirements:**
 
-<<<<<<< HEAD
-This package was build with ```Python 3.8``` on ubuntu. It depends on the following additional tools **Blast**, **BedTools**, **Bowtie** and **Bowtie2** that need to be installed independently. To install those tools via conda, please activate the Bioconda and conda-forge channels in your conda environment with and update conda and all packages in your environment:
-=======
 This packages was tested for ```Python 3.9 - 3.10``` on ubuntu and macos. For stable installatio, we recommend to first setup a conda environment, e.g.:
 
 ```
@@ -76,52 +51,31 @@
 ```
 
 It depends on the following additional tools **Blast**, **BedTools**, **Bowtie** and **Bowtie2** that need to be installed independently. To install those tools via conda, please activate the Bioconda and conda-forge channels in your conda environment with and update conda and all packages in your environment:
->>>>>>> 6ea9fdf5
 
 ```
 conda config --add channels bioconda
 conda config --add channels conda-forge
-<<<<<<< HEAD
-conda update conda
-=======
->>>>>>> 6ea9fdf5
 conda update --all
 ```
 
 Follow this instruction to install the required additional tools:
 
-<<<<<<< HEAD
-- **Blast** (2.12 or higher) can be instelled via [NCBI webpage](https://blast.ncbi.nlm.nih.gov/Blast.cgi?PAGE_TYPE=BlastDocs&DOC_TYPE=Download) or via [Bioconda](http://bioconda.github.io/recipes/blast/README.html) installation of Blast with:
-
-		conda install "blast>=2.12"
-=======
 - **Blast** (2.15 or higher) can be instelled via [NCBI webpage](https://blast.ncbi.nlm.nih.gov/Blast.cgi?PAGE_TYPE=BlastDocs&DOC_TYPE=Download) or via [Bioconda](http://bioconda.github.io/recipes/blast/README.html) installation of Blast with:
 
 		conda install "blast>=2.15.0"
->>>>>>> 6ea9fdf5
 
 - **BedTools** (2.30 or higher) can be installed via [BedTools GitHub](https://bedtools.readthedocs.io/en/latest/content/installation.html) or via [Bioconda](http://bioconda.github.io/recipes/bedtools/README.html) installation of BedTools with:
 
 		conda install "bedtools>=2.30"
-<<<<<<< HEAD
-		
-=======
-
->>>>>>> 6ea9fdf5
+
 - **Bowtie** (1.3 or higher) can be installed via [Bowtie webpage](https://bowtie-bio.sourceforge.net/manual.shtml#obtaining-bowtie) or via [Bioconda](http://bioconda.github.io/recipes/bowtie/README.html) installation of Bowtie with:
 
 		conda install "bowtie>=1.3.1"
 
 - **Bowtie2** (2.5 or higher) can be installed via [Bowtie2 webpage](https://bowtie-bio.sourceforge.net/bowtie2/manual.shtml#obtaining-bowtie-2) or via [Bioconda](http://bioconda.github.io/recipes/bowtie2/README.html) installation of Bowtie2 with:
-<<<<<<< HEAD
 
 		conda install "bowtie2>=2.5"
 
-=======
-
-		conda install "bowtie2>=2.5"
-
->>>>>>> 6ea9fdf5
 All other required packages are automatically installed if installation is done via :code:`pip`.
 
 **Install Options:**
@@ -139,20 +93,13 @@
 
 ```
 git clone https://github.com/HelmholtzAI-Consultants-Munich/oligo-designer-toolsuite.git
-<<<<<<< HEAD
-=======
 cd oligo-designer-toolsuite
 git switch pipelines
->>>>>>> 6ea9fdf5
 ```
 
 - Installation as python package (run inside directory):
 
-<<<<<<< HEAD
-		pip install .   
-=======
 		pip install .
->>>>>>> 6ea9fdf5
 
 
 - Development Installation as python package (run inside directory):
@@ -162,11 +109,7 @@
 
 ## Implemented Oligo Design Pipelines
 
-<<<<<<< HEAD
-### Padlock Probe Design
-=======
 ### Scrinshot Probe Design
->>>>>>> 6ea9fdf5
 
 A padlock probe contains a constant backbone sequence of 53 nucleotides (nt) and the 5’- and 3’- arms, which are complementary to the corresponding mRNA sequence. 
 The gene-specific arms of padlock probes are around 20nt long each, thus the total length of the gene-specific sequence of each padlock is around 40nt.
@@ -189,11 +132,7 @@
 All steps and config parameters will be documented in a log file, that is saved in the directory where the pipeline is executed from. 
 The logging file will have the format: ```log_scrinshot_probe_designer_{year}-{month}-{day}-{hour}-{minute}.txt```.
 
-<<<<<<< HEAD
-*Python Import:*
-=======
 ### Oligo-Seq Probe Design
->>>>>>> 6ea9fdf5
 
 An oligo-seq probe is an oligo hybridization probe, which is optimized for probe-based targeted sequencing to measure RNA expression.
 
@@ -272,79 +211,6 @@
 }
 ```
 
-<<<<<<< HEAD
-config = './config/padlock_probe_designer.yaml'
-dir_output = './padlock_probes'
-
-annotations = packlock_probe_designer.download_annotations(config, dir_output)
-packlock_probe_designer.filter_probes(config, annotations, dir_output)
-del annotations # free memory
-
-packlock_probe_designer.generate_probe_sets(config, dir_output)
-packlock_probe_designer.design_padlock_probes(config, dir_output)
-```
-
-## Contributing
-
-Contributions are more than welcome! Everything from code to notebooks to examples and documentation are all equally valuable so please don't feel you can't contribute. To contribute please fork the project make your changes and submit a pull request. We will do our best to work through any issues with you and get your code merged into the main branch.
-
-## How to cite
-
-If the Ologo Designer Toolsuite is useful for your research, consider citing the package:
-
-```
-@software{campi_2023_7823048,
-    author       = { Isra Mekki,
-		     Francesco Campi,  
-                     Louis Kümmerle,
-		     Chelsea Bright,
-		     Malte Lücken
-                     Fabian Theis,
-                     Marie Piraud,
-                     Lisa Barros de Andrade e Sousa
-                     },
-    title        = {{Oligo Designer Toolsuite}},
-    year         = 2023,
-    publisher    = {Zenodo},
-    version      = {v0.1.3},
-    doi          = {10.5281/zenodo.7823048},
-    url          = {https://doi.org/10.5281/zenodo.7823048}
-}
-```
-
-If you are using one of the spatial transcriptomics pipelines provided along the Oligo Designer Toolsuite, consider citing the paper:
-
-```
-@article {Kuemmerle2022.08.16.504115,
-    author 	 = { Louis B. Kuemmerle,
-		     Malte D. Luecken,
-		     Alexandra B. Firsova
-		     Lisa Barros de Andrade e Sousa
-		     Lena Strasser
-		     Lukas Heumos
-		     Ilhem Isra Mekki
-		     Krishnaa T. Mahbubani
-		     Alexandros Sountoulidis
-		     Tamas Balassa
-		     Ferenc Kovacs
-		     Peter Horvath
-		     Marie Piraud
-		     Ali Ertürk
-		     Christos Samakovlis
-		     Fabian J. Theis},
-    title 	 = {{Probe set selection for targeted spatial transcriptomics}},
-    year 	 = {2022},
-    publisher 	 = {Cold Spring Harbor Laboratory},
-    journal 	 = {bioRxiv},
-    doi 	 = {10.1101/2022.08.16.504115},
-    URL 	 = {https://www.biorxiv.org/content/early/2022/08/17/2022.08.16.504115}
-}
-```
-
 ## License
 
-=======
-## License
-
->>>>>>> 6ea9fdf5
 ```oligo-designer-toolsuite``` is released under the MIT license. See [LICENSE](https://github.com/HelmholtzAI-Consultants-Munich/oligo-designer-toolsuite/blob/dev/LICENSE) for additional details about it.